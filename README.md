# HAPI-FHIR Starter Project

This project is a complete starter project you can use to deploy a FHIR server using HAPI FHIR JPA.

Note that this project is specifically intended for end users of the HAPI FHIR JPA server module (in other words, it helps you implement HAPI FHIR, it is not the source of the library itself). If you are looking for the main HAPI FHIR project, see here: https://github.com/jamesagnew/hapi-fhir

Need Help? Please see: https://github.com/jamesagnew/hapi-fhir/wiki/Getting-Help

## Prerequisites

In order to use this sample, you should have:

- [This project](https://github.com/hapifhir/hapi-fhir-jpaserver-starter) checked out. You may wish to create a GitHub Fork of the project and check that out instead so that you can customize the project and save the results to GitHub.

### and either
 - Oracle Java (JDK) installed: Minimum JDK8 or newer.
 - Apache Maven build tool (newest version)

### or
 - Docker, as the entire project can be built using multistage docker (with both JDK and maven wrapped in docker) or used directly from [Docker Hub](https://hub.docker.com/repository/docker/hapiproject/hapi)

## Running via [Docker Hub](https://hub.docker.com/repository/docker/hapiproject/hapi)

Each tagged/released version of `hapi-fhir-jpaserver` is built as a Docker image and published to Docker hub. To run the published Docker image from DockerHub:

```
docker pull hapiproject/hapi:latest
docker run -p 8080:8080 hapiproject/hapi:latest
```

This will run the docker image with the default configuration, mapping port 8080 from the container to port 8080 in the host. Once running, you can access `http://localhost:8080/` in the browser to access the HAPI FHIR server's UI or use `http://localhost:8080/fhir/` as the base URL for your REST requests.

If you change the mapped port, you need to change the configuration used by HAPI to have the correct `hapi.fhir.tester` property/value.

### Configuration via environment variables

You can customize HAPI directly from the `run` command using environment variables. For example:

```
docker run -p 8080:8080 -e hapi.fhir.default_encoding=xml hapiproject/hapi:latest
```

HAPI looks in the environment variables for properties in the [application.yaml](https://github.com/hapifhir/hapi-fhir-jpaserver-starter/blob/master/src/main/resources/application.yaml) file for defaults.

### Configuration via overridden application.yaml file and using Docker

You can customize HAPI by telling HAPI to look for the configuration file in a different location, eg.:

```
docker run -p 8090:8080 -v $(pwd)/yourLocalFolder:/configs -e "--spring.config.location=file:///configs/another.application.yaml" hapiproject/hapi:latest
```
Here, the configuration file (*another.application.yaml*) is placed locally in the folder *yourLocalFolder*.



```
docker run -p 8090:8080 -e "--spring.config.location=classpath:/another.application.yaml" hapiproject/hapi:latest
```
Here, the configuration file (*another.application.yaml*) is part of the compiled set of resources.

### Example using docker-compose.yml for docker-compose

```
version: '3.7'
services:
  web:
    image: "hapiproject/hapi:latest"
    ports:
      - "8090:8080"
    configs:
      - source: hapi
        target: /data/hapi/application.yaml
    volumes:
      - hapi-data:/data/hapi
    environment:
      SPRING_CONFIG_LOCATION: 'file:///data/hapi/application.yaml'
configs:
  hapi:
     external: true
volumes:
    hapi-data:
        external: true
```

## Running locally

The easiest way to run this server entirely depends on your environment requirements. At least, the following 4 ways are supported:

### Using jetty
```bash
mvn jetty:run
```


If you need to run this server on a different port (using Maven), you can change the port in the run command as follows:

```bash
mvn -Djetty.port=8888 jetty:run
```

Server will then be accessible at http://localhost:8888/ and eg. http://localhost:8888/fhir/metadata. Remember to adjust you overlay configuration in the application.yaml to eg.

```yaml
    tester:
      -
          id: home
          name: Local Tester
          server_address: 'http://localhost:8888/fhir'
          refuse_to_fetch_third_party_urls: false
          fhir_version: R4
```

### Using Spring Boot with :run
```bash
mvn clean spring-boot:run -Pboot
```
Server will then be accessible at http://localhost:8080/ and eg. http://localhost:8080/fhir/metadata. Remember to adjust you overlay configuration in the application.yaml to eg.

```yaml
    tester:
      -
          id: home
          name: Local Tester
          server_address: 'http://localhost:8080/fhir'
          refuse_to_fetch_third_party_urls: false
          fhir_version: R4
```

### Using Spring Boot
```bash
mvn clean package spring-boot:repackage -Pboot && java -jar target/ROOT.war
```
Server will then be accessible at http://localhost:8080/ and eg. http://localhost:8080/fhir/metadata. Remember to adjust you overlay configuration in the application.yaml to eg.

```yaml
    tester:
      -
          id: home
          name: Local Tester
          server_address: 'http://localhost:8080/fhir'
          refuse_to_fetch_third_party_urls: false
          fhir_version: R4
```
### Using Spring Boot and Google distroless
```bash
mvn clean package com.google.cloud.tools:jib-maven-plugin:dockerBuild -Dimage=distroless-hapi && docker run -p 8080:8080 distroless-hapi
```
Server will then be accessible at http://localhost:8080/ and eg. http://localhost:8080/fhir/metadata. Remember to adjust you overlay configuration in the application.yaml to eg.

```yaml
    tester:
      -
          id: home
          name: Local Tester
          server_address: 'http://localhost:8080/fhir'
          refuse_to_fetch_third_party_urls: false
          fhir_version: R4
```

### Using the Dockerfile and multistage build
```bash
./build-docker-image.sh && docker run -p 8080:8080 hapi-fhir/hapi-fhir-jpaserver-starter:latest
```
Server will then be accessible at http://localhost:8080/ and eg. http://localhost:8080/fhir/metadata. Remember to adjust you overlay configuration in the application.yaml to eg.

```yaml
    tester:
      -
          id: home
          name: Local Tester
          server_address: 'http://localhost:8080/fhir'
          refuse_to_fetch_third_party_urls: false
          fhir_version: R4
```

## Configurations

Much of this HAPI starter project can be configured using the yaml file in _src/main/resources/application.yaml_. By default, this starter project is configured to use H2 as the database.

### MySql configuration

To configure the starter app to use MySQL, instead of the default H2, update the application.yaml file to have the following:

```yaml
spring:
  datasource:
    url: 'jdbc:mysql://localhost:3306/hapi_dstu3'
    username: admin
    password: admin
    driverClassName: com.mysql.jdbc.Driver
```

### PostgreSQL configuration

To configure the starter app to use PostgreSQL, instead of the default H2, update the application.yaml file to have the following:

```yaml
spring:
  datasource:
    url: 'jdbc:postgresql://localhost:5432/hapi_dstu3'
    username: admin
    password: admin
    driverClassName: org.postgresql.Driver
```

Because the integration tests within the project rely on the default H2 database configuration, it is important to either explicity skip the integration tests during the build process, i.e., `mvn install -DskipTests`, or delete the tests altogether. Failure to skip or delete the tests once you've configured PostgreSQL for the datasource.driver, datasource.url, and hibernate.dialect as outlined above will result in build errors and compilation failure.

## Customizing The Web Testpage UI

The UI that comes with this server is an exact clone of the server available at [http://hapi.fhir.org](http://hapi.fhir.org). You may skin this UI if you'd like. For example, you might change the introductory text or replace the logo with your own.

The UI is customized using [Thymeleaf](https://www.thymeleaf.org/) template files. You might want to learn more about Thymeleaf, but you don't necessarily need to: they are quite easy to figure out.

Several template files that can be customized are found in the following directory: [https://github.com/hapifhir/hapi-fhir-jpaserver-starter/tree/master/src/main/webapp/WEB-INF/templates](https://github.com/hapifhir/hapi-fhir-jpaserver-starter/tree/master/src/main/webapp/WEB-INF/templates)

## Deploying to an Application Server

Using the Maven-Embedded Jetty method above is convenient, but it is not a good solution if you want to leave the server running in the background.

Most people who are using HAPI FHIR JPA as a server that is accessible to other people (whether internally on your network or publically hosted) will do so using an Application Server, such as [Apache Tomcat](http://tomcat.apache.org/) or [Jetty](https://www.eclipse.org/jetty/). Note that any Servlet 3.0+ compatible Web Container will work (e.g Wildfly, Websphere, etc.).

Tomcat is very popular, so it is a good choice simply because you will be able to find many tutorials online. Jetty is a great alternative due to its fast startup time and good overall performance.

To deploy to a container, you should first build the project:

```bash
mvn clean install
```

This will create a file called `ROOT.war` in your `target` directory. This should be installed in your Web Container according to the instructions for your particular container. For example, if you are using Tomcat, you will want to copy this file to the `webapps/` directory.

Again, browse to the following link to use the server (note that the port 8080 may not be correct depending on how your server is configured).

[http://localhost:8080/](http://localhost:8080/)

If you would like it to be hosted at eg. hapi-fhir-jpaserver, eg. http://localhost:8080/hapi-fhir-jpaserver/ - then rename the WAR file to ```hapi-fhir-jpaserver.war```.

## Deploy with docker compose

Docker compose is a simple option to build and deploy container. To deploy with docker compose, you should build the project
with `mvn clean install` and then bring up the containers with `docker-compose up -d --build`. The server can be
reached at http://localhost:8080/.

In order to use another port, change the `ports` parameter
inside `docker-compose.yml` to `8888:8080`, where 8888 is a port of your choice.

The docker compose set also includes my MySQL database, if you choose to use MySQL instead of H2, change the following
properties in application.yaml:

```yaml
spring:
  datasource:
    url: 'jdbc:mysql://hapi-fhir-mysql:3306/hapi'
    username: admin
    password: admin
    driverClassName: com.mysql.jdbc.Driver
```

## Running hapi-fhir-jpaserver directly from IntelliJ as Spring Boot
Make sure you run with the maven profile called ```boot``` and NOT also ```jetty```. Then you are ready to press debug the project directly without any extra Application Servers.

## Running hapi-fhir-jpaserver-example in Tomcat from IntelliJ

Install Tomcat.

Make sure you have Tomcat set up in IntelliJ.

- File->Settings->Build, Execution, Deployment->Application Servers
- Click +
- Select "Tomcat Server"
- Enter the path to your tomcat deployment for both Tomcat Home (IntelliJ will fill in base directory for you)

Add a Run Configuration for running hapi-fhir-jpaserver-example under Tomcat

- Run->Edit Configurations
- Click the green +
- Select Tomcat Server, Local
- Change the name to whatever you wish
- Uncheck the "After launch" checkbox
- On the "Deployment" tab, click the green +
- Select "Artifact"
- Select "hapi-fhir-jpaserver-example:war"
- In "Application context" type /hapi

Run the configuration.

- You should now have an "Application Servers" in the list of windows at the bottom.
- Click it.
- Select your server, and click the green triangle (or the bug if you want to debug)
- Wait for the console output to stop

Point your browser (or fiddler, or what have you) to `http://localhost:8080/hapi/baseDstu3/Patient`

It is important to use MySQL5Dialect when using MySQL version 5+.

## Enabling Subscriptions

The server may be configured with subscription support by enabling properties in the [application.yaml](https://github.com/hapifhir/hapi-fhir-jpaserver-starter/blob/master/src/main/resources/application.yaml) file:

- `hapi.fhir.subscription.resthook.enabled` - Enables REST Hook subscriptions, where the server will make an outgoing connection to a remote REST server

- `hapi.fhir.subscription.email.*` - Enables email subscriptions. Note that you must also provide the connection details for a usable SMTP server.

- `hapi.fhir.subscription.websocket.enabled` - Enables websocket subscriptions. With this enabled, your server will accept incoming websocket connections on the following URL (this example uses the default context path and port, you may need to tweak depending on your deployment environment): [ws://localhost:8080/websocket](ws://localhost:8080/websocket)

## Enabling EMPI

Set `hapi.fhir.empi_enabled=true` in the [application.yaml](https://github.com/hapifhir/hapi-fhir-jpaserver-starter/blob/master/src/main/resources/application.yaml) file to enable EMPI on this server.  The EMPI matching rules are configured in [empi-rules.json](https://github.com/hapifhir/hapi-fhir-jpaserver-starter/blob/master/src/main/resources/empi-rules.json).  The rules in this example file should be replaced with actual matching rules appropriate to your data. Note that EMPI relies on subscriptions, so for EMPI to work, subscriptions must be enabled. 

## Using Elasticsearch

By default, the server will use embedded lucene indexes for terminology and fulltext indexing purposes. You can switch this to using lucene by editing the properties in [application.yaml](https://github.com/hapifhir/hapi-fhir-jpaserver-starter/blob/master/src/main/resources/application.yaml)

For example:

```properties
elasticsearch.enabled=true
elasticsearch.rest_url=http://localhost:9200
elasticsearch.username=SomeUsername
elasticsearch.password=SomePassword
elasticsearch.required_index_status=YELLOW
elasticsearch.schema_management_strategy=CREATE
```

<<<<<<< HEAD
## Example of a Dockerfile based on distroless images (for lower footprint and improved security)

```code
FROM maven:3.6.3-jdk-11-slim as build-hapi
WORKDIR /tmp/hapi-fhir-jpaserver-starter

COPY pom.xml .
RUN mvn -ntp dependency:go-offline

COPY src/ /tmp/hapi-fhir-jpaserver-starter/src/
RUN mvn clean package spring-boot:repackage -Pboot

FROM gcr.io/distroless/java:11

COPY --from=build-hapi /tmp/hapi-fhir-jpaserver-starter/target/ROOT.war /app/main.war

EXPOSE 8080
WORKDIR /app
CMD ["main.war"]
```
=======
## Enabling LastN

Set `hapi.fhir.lastn_enabled=true` in the [application.yaml](https://github.com/hapifhir/hapi-fhir-jpaserver-starter/blob/master/src/main/resources/application.yaml) file to enable the $lastn operation on this server.  Note that the $lastn operation relies on Elasticsearch, so for $lastn to work, indexing must be enabled using Elasticsearch.
>>>>>>> aa10461c
<|MERGE_RESOLUTION|>--- conflicted
+++ resolved
@@ -322,7 +322,10 @@
 elasticsearch.schema_management_strategy=CREATE
 ```
 
-<<<<<<< HEAD
+## Enabling LastN
+
+Set `hapi.fhir.lastn_enabled=true` in the [application.yaml](https://github.com/hapifhir/hapi-fhir-jpaserver-starter/blob/master/src/main/resources/application.yaml) file to enable the $lastn operation on this server.  Note that the $lastn operation relies on Elasticsearch, so for $lastn to work, indexing must be enabled using Elasticsearch.
+
 ## Example of a Dockerfile based on distroless images (for lower footprint and improved security)
 
 ```code
@@ -342,9 +345,4 @@
 EXPOSE 8080
 WORKDIR /app
 CMD ["main.war"]
-```
-=======
-## Enabling LastN
-
-Set `hapi.fhir.lastn_enabled=true` in the [application.yaml](https://github.com/hapifhir/hapi-fhir-jpaserver-starter/blob/master/src/main/resources/application.yaml) file to enable the $lastn operation on this server.  Note that the $lastn operation relies on Elasticsearch, so for $lastn to work, indexing must be enabled using Elasticsearch.
->>>>>>> aa10461c
+```