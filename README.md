# HAPI-FHIR Starter Project

This project is a complete starter project you can use to deploy a FHIR server using HAPI FHIR JPA.

# Prerequisites

In order to use this sample, you should have:

* [This project](https://github.com/hapifhir/hapi-fhir-jpaserver-starter) checked out. You may wish to create a GitHub Fork of the project and check that out instead so that you can customize the project and save the results to GitHub.
* Oracle Java (JDK) installed: Minimum JDK8 or newer.
* Apache Maven build tool (newest version)

# Running Locally

The easiest way to run this server is to run it directly in Maven using a built-in Jetty server. To do this, change `src/main/resources/hapi.properties` `server_address` and `server.base` with the values commented out as *For Jetty, use this* and then execute the following command:

```
mvn jetty:run
```

Then, browse to the following link to use the server:

[http://localhost:8080/hapi-fhir-jpaserver/](http://localhost:8080/hapi-fhir-jpaserver/)
<<<<<<< HEAD

# Configuration

Much of this HAPI starter project can be configured using the properties file in *src/main/resources/hapi.properties*. By default, this starter project is configured to use Derby as the database.

## MySql

To configure the starter app to use MySQL, instead of the default Derby, update the hapi.properties file to have the following:

* datasource.driver=com.mysql.jdbc.Driver
* datasource.url=jdbc:mysql://localhost:3306/hapi_dstu3
* hibernate.dialect=org.hibernate.dialect.MySQL5Dialect

It is important to use MySQL5Dialect when using MySQL version 5+.

# Customizing The Web Testpage UI

The UI that comes with this server is an exact clone of the server available at [http://hapi.fhir.org](http://hapi.fhir.org). You may skin this UI if you'd like. For example, you might change the introductory text or replace the logo with your own.

The UI is customized using [Thymeleaf](https://www.thymeleaf.org/) template files. You might want to learn more about Thymeleaf, but you don't necessarily need to: they are quite easy to figure out.

Several template files that can be customized are found in the following directory: [https://github.com/hapifhir/hapi-fhir-jpaserver-starter/tree/master/src/main/webapp/WEB-INF/templates](https://github.com/hapifhir/hapi-fhir-jpaserver-starter/tree/master/src/main/webapp/WEB-INF/templates)
=======
>>>>>>> 09141dd6

# Deploying to a Container

Using the Maven-Embedded Jetty method above is convenient, but it is not a good solution if you want to leave the server running in the background.

Most people who are using HAPI FHIR JPA as a server that is accessible to other people (whether internally on your network or publically hosted) will do so using an Application Server, such as [Apache Tomcat](http://tomcat.apache.org/) or [Jetty](https://www.eclipse.org/jetty/). Note that any Servlet 3.0+ compatible Web Container will work (e.g Wildfly, Websphere, etc.).

Tomcat is very popular, so it is a good choice simply because you will be able to find many tutorials online. Jetty is a great alternative due to its fast startup time and good overall performance.

To deploy to a container, you should first build the project:

```
mvn clean install
```

This will create a file called `hapi-fhir-jpaserver.war` in your `target` directory. This should be installed in your Web Container according to the instructions for your particular container. For example, if you are using Tomcat, you will want to copy this file to the `webapps/` directory.

Again, browse to the following link to use the server (note that the port 8080 may not be correct depending on how your server is configured).

[http://localhost:8080/hapi-fhir-jpaserver/](http://localhost:8080/hapi-fhir-jpaserver/)

# Running hapi-fhir-jpaserver-example in Tomcat from IntelliJ

Install Tomcat.

Make sure you have Tomcat set up in IntelliJ.

- File->Settings->Build, Execution, Deployment->Application Servers
- Click +
- Select "Tomcat Server"
- Enter the path to your tomcat deployment for both Tomcat Home (IntelliJ will fill in base directory for you)

Add a Run Configuration for running hapi-fhir-jpaserver-example under Tomcat

- Run->Edit Configurations
- Click the green +
- Select Tomcat Server, Local
- Change the name to whatever you wish
- Uncheck the "After launch" checkbox
- On the "Deployment" tab, click the green +
- Select "Artifact"
- Select "hapi-fhir-jpaserver-example:war" 
- In "Application context" type /hapi

Run the configuration.

- You should now have an "Application Servers" in the list of windows at the bottom.
- Click it.
- Select your server, and click the green triangle (or the bug if you want to debug)
- Wait for the console output to stop

Point your browser (or fiddler, or what have you) to `http://localhost:8080/hapi/baseDstu3/Patient`

<<<<<<< HEAD
You should get an empty bundle back.
=======
It is important to use MySQL5Dialect when using MySQL version 5+.

# Enabling Subscriptions

The server may be configured with subscription support by enabling properties in the [hapi.properties](https://github.com/hapifhir/hapi-fhir-jpaserver-starter/blob/master/src/main/resources/hapi.properties) file: 

* `subscription.resthook.enabled` - Enables REST Hook subscriptions, where the server will make an outgoing connection to a remote REST server

* `subscription.email.enabled` - Enables email subscriptions. Note that you must also provide the connection details for a usable SMTP server.

* `subscription.websocket.enabled` - Enables websocket subscriptions. With this enabled, your server will accept incoming websocket connections on the following URL (this example uses the default context path and port, you may need to tweak depending on your deployment environment): [ws://localhost:8080/hapi-fhir-jpaserver/websocket](ws://localhost:8080/hapi-fhir-jpaserver/websocket)
>>>>>>> 09141dd6
<|MERGE_RESOLUTION|>--- conflicted
+++ resolved
@@ -21,7 +21,6 @@
 Then, browse to the following link to use the server:
 
 [http://localhost:8080/hapi-fhir-jpaserver/](http://localhost:8080/hapi-fhir-jpaserver/)
-<<<<<<< HEAD
 
 # Configuration
 
@@ -44,8 +43,6 @@
 The UI is customized using [Thymeleaf](https://www.thymeleaf.org/) template files. You might want to learn more about Thymeleaf, but you don't necessarily need to: they are quite easy to figure out.
 
 Several template files that can be customized are found in the following directory: [https://github.com/hapifhir/hapi-fhir-jpaserver-starter/tree/master/src/main/webapp/WEB-INF/templates](https://github.com/hapifhir/hapi-fhir-jpaserver-starter/tree/master/src/main/webapp/WEB-INF/templates)
-=======
->>>>>>> 09141dd6
 
 # Deploying to a Container
 
@@ -99,9 +96,6 @@
 
 Point your browser (or fiddler, or what have you) to `http://localhost:8080/hapi/baseDstu3/Patient`
 
-<<<<<<< HEAD
-You should get an empty bundle back.
-=======
 It is important to use MySQL5Dialect when using MySQL version 5+.
 
 # Enabling Subscriptions
@@ -112,5 +106,4 @@
 
 * `subscription.email.enabled` - Enables email subscriptions. Note that you must also provide the connection details for a usable SMTP server.
 
-* `subscription.websocket.enabled` - Enables websocket subscriptions. With this enabled, your server will accept incoming websocket connections on the following URL (this example uses the default context path and port, you may need to tweak depending on your deployment environment): [ws://localhost:8080/hapi-fhir-jpaserver/websocket](ws://localhost:8080/hapi-fhir-jpaserver/websocket)
->>>>>>> 09141dd6
+* `subscription.websocket.enabled` - Enables websocket subscriptions. With this enabled, your server will accept incoming websocket connections on the following URL (this example uses the default context path and port, you may need to tweak depending on your deployment environment): [ws://localhost:8080/hapi-fhir-jpaserver/websocket](ws://localhost:8080/hapi-fhir-jpaserver/websocket)