--- conflicted
+++ resolved
@@ -28,6 +28,7 @@
 import org.springframework.orm.jpa.LocalContainerEntityManagerFactoryBean;
 import org.springframework.transaction.annotation.EnableTransactionManagement;
 
+import java.util.HashSet;
 import java.util.stream.Collectors;
 
 /**
@@ -37,227 +38,7 @@
 @EnableTransactionManagement
 public class FhirServerConfigCommon {
 
-<<<<<<< HEAD
 	private static final org.slf4j.Logger ourLog = org.slf4j.LoggerFactory.getLogger(FhirServerConfigCommon.class);
-
-	public FhirServerConfigCommon(AppProperties appProperties) {
-		ourLog.info("Server configured to " + (appProperties.getAllow_contains_searches() ? "allow" : "deny")
-				+ " contains searches");
-		ourLog.info("Server configured to " + (appProperties.getAllow_multiple_delete() ? "allow" : "deny")
-				+ " multiple deletes");
-		ourLog.info("Server configured to " + (appProperties.getAllow_external_references() ? "allow" : "deny")
-				+ " external references");
-		ourLog.info("Server configured to " + (appProperties.getDao_scheduling_enabled() ? "enable" : "disable")
-				+ " DAO scheduling");
-		ourLog.info("Server configured to " + (appProperties.getDelete_expunge_enabled() ? "enable" : "disable")
-				+ " delete expunges");
-		ourLog.info("Server configured to " + (appProperties.getExpunge_enabled() ? "enable" : "disable") + " expunges");
-		ourLog.info("Server configured to " + (appProperties.getAllow_override_default_search_params() ? "allow" : "deny")
-				+ " overriding default search params");
-		ourLog.info("Server configured to "
-				+ (appProperties.getAuto_create_placeholder_reference_targets() ? "allow" : "disable")
-				+ " auto-creating placeholder references");
-
-		if (appProperties.getSubscription().getEmail() != null) {
-			AppProperties.Subscription.Email email = appProperties.getSubscription().getEmail();
-			ourLog.info(
-					"Server is configured to enable email with host '" + email.getHost() + "' and port " + email.getPort());
-			ourLog.info("Server will use '" + email.getFrom() + "' as the from email address");
-
-			if (!Strings.isNullOrEmpty(email.getUsername())) {
-				ourLog.info("Server is configured to use username '" + email.getUsername() + "' for email");
-			}
-
-			if (!Strings.isNullOrEmpty(email.getPassword())) {
-				ourLog.info("Server is configured to use a password for email");
-			}
-		}
-
-		if (appProperties.getSubscription().getResthook_enabled()) {
-			ourLog.info("REST-hook subscriptions enabled");
-		}
-
-		if (appProperties.getSubscription().getEmail() != null) {
-			ourLog.info("Email subscriptions enabled");
-		}
-
-		if (appProperties.getEnable_index_contained_resource() == Boolean.TRUE) {
-			ourLog.info("Indexed on contained resource enabled");
-		}
-	}
-
-	/**
-	 * Configure FHIR properties around the the JPA server via this bean
-	 */
-	@Bean
-	public JpaStorageSettings jpaStorageSettings(AppProperties appProperties) {
-		JpaStorageSettings jpaStorageSettings = new JpaStorageSettings();
-
-		jpaStorageSettings.setIndexMissingFields(
-				appProperties.getEnable_index_missing_fields() ? JpaStorageSettings.IndexEnabledEnum.ENABLED
-						: JpaStorageSettings.IndexEnabledEnum.DISABLED);
-		jpaStorageSettings
-				.setAutoCreatePlaceholderReferenceTargets(appProperties.getAuto_create_placeholder_reference_targets());
-		jpaStorageSettings
-				.setEnforceReferentialIntegrityOnWrite(appProperties.getEnforce_referential_integrity_on_write());
-		jpaStorageSettings
-				.setEnforceReferentialIntegrityOnDelete(appProperties.getEnforce_referential_integrity_on_delete());
-		jpaStorageSettings.setAllowContainsSearches(appProperties.getAllow_contains_searches());
-		jpaStorageSettings.setAllowMultipleDelete(appProperties.getAllow_multiple_delete());
-		jpaStorageSettings.setAllowExternalReferences(appProperties.getAllow_external_references());
-		jpaStorageSettings.setSchedulingDisabled(!appProperties.getDao_scheduling_enabled());
-		jpaStorageSettings.setDeleteExpungeEnabled(appProperties.getDelete_expunge_enabled());
-		jpaStorageSettings.setExpungeEnabled(appProperties.getExpunge_enabled());
-		if (appProperties.getSubscription() != null && appProperties.getSubscription().getEmail() != null)
-			jpaStorageSettings.setEmailFromAddress(appProperties.getSubscription().getEmail().getFrom());
-
-		Integer maxFetchSize = appProperties.getMax_page_size();
-		jpaStorageSettings.setFetchSizeDefaultMaximum(maxFetchSize);
-		ourLog.info("Server configured to have a maximum fetch size of "
-				+ (maxFetchSize == Integer.MAX_VALUE ? "'unlimited'" : maxFetchSize));
-
-		Long reuseCachedSearchResultsMillis = appProperties.getReuse_cached_search_results_millis();
-		jpaStorageSettings.setReuseCachedSearchResultsForMillis(reuseCachedSearchResultsMillis);
-		ourLog.info("Server configured to cache search results for {} milliseconds", reuseCachedSearchResultsMillis);
-
-		Long retainCachedSearchesMinutes = appProperties.getRetain_cached_searches_mins();
-		jpaStorageSettings.setExpireSearchResultsAfterMillis(retainCachedSearchesMinutes * 60 * 1000);
-
-		if (appProperties.getSubscription() != null) {
-			// Subscriptions are enabled by channel type
-			if (appProperties.getSubscription().getResthook_enabled()) {
-				ourLog.info("Enabling REST-hook subscriptions");
-				jpaStorageSettings
-						.addSupportedSubscriptionType(org.hl7.fhir.dstu2.model.Subscription.SubscriptionChannelType.RESTHOOK);
-			}
-			if (appProperties.getSubscription().getEmail() != null) {
-				ourLog.info("Enabling email subscriptions");
-				jpaStorageSettings
-						.addSupportedSubscriptionType(org.hl7.fhir.dstu2.model.Subscription.SubscriptionChannelType.EMAIL);
-			}
-			if (appProperties.getSubscription().getWebsocket_enabled()) {
-				ourLog.info("Enabling websocket subscriptions");
-				jpaStorageSettings.addSupportedSubscriptionType(
-						org.hl7.fhir.dstu2.model.Subscription.SubscriptionChannelType.WEBSOCKET);
-			}
-		}
-
-		jpaStorageSettings.setFilterParameterEnabled(appProperties.getFilter_search_enabled());
-		jpaStorageSettings.setAdvancedHSearchIndexing(appProperties.getAdvanced_lucene_indexing());
-		jpaStorageSettings.setTreatBaseUrlsAsLocal(new HashSet<>(appProperties.getLocal_base_urls()));
-
-		if (appProperties.getLastn_enabled()) {
-			jpaStorageSettings.setLastNEnabled(true);
-		}
-
-		if (appProperties.getInline_resource_storage_below_size() != 0) {
-			jpaStorageSettings.setInlineResourceTextBelowSize(appProperties.getInline_resource_storage_below_size());
-		}
-
-		jpaStorageSettings.setStoreResourceInHSearchIndex(appProperties.getStore_resource_in_lucene_index_enabled());
-		jpaStorageSettings.setNormalizedQuantitySearchLevel(appProperties.getNormalized_quantity_search_level());
-		jpaStorageSettings.setIndexOnContainedResources(appProperties.getEnable_index_contained_resource());
-
-		if (appProperties.getAllowed_bundle_types() != null) {
-			jpaStorageSettings.setBundleTypesAllowedForStorage(
-					appProperties.getAllowed_bundle_types().stream().map(BundleType::toCode).collect(Collectors.toSet()));
-		}
-
-		jpaStorageSettings
-				.setDeferIndexingForCodesystemsOfSize(appProperties.getDefer_indexing_for_codesystems_of_size());
-
-		if (appProperties.getClient_id_strategy() == JpaStorageSettings.ClientIdStrategyEnum.ANY) {
-			jpaStorageSettings.setResourceServerIdStrategy(JpaStorageSettings.IdStrategyEnum.UUID);
-			jpaStorageSettings.setResourceClientIdStrategy(appProperties.getClient_id_strategy());
-		}
-		// Parallel Batch GET execution settings
-		jpaStorageSettings.setBundleBatchPoolSize(appProperties.getBundle_batch_pool_size());
-		jpaStorageSettings.setBundleBatchPoolSize(appProperties.getBundle_batch_pool_max_size());
-
-		storageSettings(appProperties, jpaStorageSettings);
-		return jpaStorageSettings;
-	}
-
-	@Bean
-	public YamlPropertySourceLoader yamlPropertySourceLoader() {
-		return new YamlPropertySourceLoader();
-	}
-
-	@Bean
-	public PartitionSettings partitionSettings(AppProperties appProperties) {
-		PartitionSettings retVal = new PartitionSettings();
-
-		// Partitioning
-		if (appProperties.getPartitioning() != null) {
-			retVal.setPartitioningEnabled(true);
-			retVal.setIncludePartitionInSearchHashes(
-					appProperties.getPartitioning().getPartitioning_include_in_search_hashes());
-			if (appProperties.getPartitioning().getAllow_references_across_partitions()) {
-				retVal.setAllowReferencesAcrossPartitions(CrossPartitionReferenceMode.ALLOWED_UNQUALIFIED);
-			} else {
-				retVal.setAllowReferencesAcrossPartitions(CrossPartitionReferenceMode.NOT_ALLOWED);
-			}
-		}
-
-		return retVal;
-	}
-
-	@Primary
-	@Bean
-	public HibernatePropertiesProvider jpaStarterDialectProvider(
-			LocalContainerEntityManagerFactoryBean myEntityManagerFactory) {
-		return new JpaHibernatePropertiesProvider(myEntityManagerFactory);
-	}
-
-	protected StorageSettings storageSettings(AppProperties appProperties, JpaStorageSettings jpaStorageSettings) {
-		jpaStorageSettings.setAllowContainsSearches(appProperties.getAllow_contains_searches());
-		jpaStorageSettings.setAllowExternalReferences(appProperties.getAllow_external_references());
-		jpaStorageSettings.setDefaultSearchParamsCanBeOverridden(appProperties.getAllow_override_default_search_params());
-		if (appProperties.getSubscription() != null && appProperties.getSubscription().getEmail() != null)
-			jpaStorageSettings.setEmailFromAddress(appProperties.getSubscription().getEmail().getFrom());
-
-		jpaStorageSettings.setNormalizedQuantitySearchLevel(appProperties.getNormalized_quantity_search_level());
-
-		jpaStorageSettings.setIndexOnContainedResources(appProperties.getEnable_index_contained_resource());
-		jpaStorageSettings.setIndexIdentifierOfType(appProperties.getEnable_index_of_type());
-		return jpaStorageSettings;
-	}
-
-	@Lazy
-	@Bean
-	public IBinaryStorageSvc binaryStorageSvc(AppProperties appProperties) {
-		DatabaseBlobBinaryStorageSvcImpl binaryStorageSvc = new DatabaseBlobBinaryStorageSvcImpl();
-
-		if (appProperties.getMax_binary_size() != null) {
-			binaryStorageSvc.setMaximumBinarySize(appProperties.getMax_binary_size());
-		}
-
-		return binaryStorageSvc;
-	}
-
-	@Bean
-	public IEmailSender emailSender(AppProperties appProperties) {
-		if (appProperties.getSubscription() != null && appProperties.getSubscription().getEmail() != null) {
-			MailConfig mailConfig = new MailConfig();
-
-			AppProperties.Subscription.Email email = appProperties.getSubscription().getEmail();
-			mailConfig.setSmtpHostname(email.getHost());
-			mailConfig.setSmtpPort(email.getPort());
-			mailConfig.setSmtpUsername(email.getUsername());
-			mailConfig.setSmtpPassword(email.getPassword());
-			mailConfig.setSmtpUseStartTLS(email.getStartTlsEnable());
-
-			IMailSvc mailSvc = new MailSvc(mailConfig);
-			IEmailSender emailSender = new EmailSenderImpl(mailSvc);
-
-			return emailSender;
-		}
-
-		return null;
-	}
-=======
-  private static final org.slf4j.Logger ourLog = org.slf4j.LoggerFactory.getLogger(FhirServerConfigCommon.class);
-
 
   public FhirServerConfigCommon(AppProperties appProperties) {
     ourLog.info("Server configured to " + (appProperties.getAllow_contains_searches() ? "allow" : "deny") + " contains searches");
@@ -270,39 +51,40 @@
     ourLog.info("Server configured to " + (appProperties.getAuto_create_placeholder_reference_targets() ? "allow" : "disable") + " auto-creating placeholder references");
     ourLog.info("Server configured to auto-version references at paths {}", appProperties.getAuto_version_reference_at_paths());
 
-    if (appProperties.getSubscription().getEmail() != null) {
-      AppProperties.Subscription.Email email = appProperties.getSubscription().getEmail();
-      ourLog.info("Server is configured to enable email with host '" + email.getHost() + "' and port " + email.getPort());
-      ourLog.info("Server will use '" + email.getFrom() + "' as the from email address");
-
-      if (!Strings.isNullOrEmpty(email.getUsername())) {
-        ourLog.info("Server is configured to use username '" + email.getUsername() + "' for email");
-      }
-
-      if (!Strings.isNullOrEmpty(email.getPassword())) {
-        ourLog.info("Server is configured to use a password for email");
-      }
-    }
-
-    if (appProperties.getSubscription().getResthook_enabled()) {
-      ourLog.info("REST-hook subscriptions enabled");
-    }
-
-    if (appProperties.getSubscription().getEmail() != null) {
-      ourLog.info("Email subscriptions enabled");
-    }
-
-    if (appProperties.getEnable_index_contained_resource() == Boolean.TRUE) {
-        ourLog.info("Indexed on contained resource enabled");
-      }
-  }
-
-  /**
-   * Configure FHIR properties around the the JPA server via this bean
-   */
-  @Bean
-  public JpaStorageSettings jpaStorageSettings(AppProperties appProperties) {
-    JpaStorageSettings jpaStorageSettings = new JpaStorageSettings();
+		if (appProperties.getSubscription().getEmail() != null) {
+			AppProperties.Subscription.Email email = appProperties.getSubscription().getEmail();
+			ourLog.info(
+					"Server is configured to enable email with host '" + email.getHost() + "' and port " + email.getPort());
+			ourLog.info("Server will use '" + email.getFrom() + "' as the from email address");
+
+			if (!Strings.isNullOrEmpty(email.getUsername())) {
+				ourLog.info("Server is configured to use username '" + email.getUsername() + "' for email");
+			}
+
+			if (!Strings.isNullOrEmpty(email.getPassword())) {
+				ourLog.info("Server is configured to use a password for email");
+			}
+		}
+
+		if (appProperties.getSubscription().getResthook_enabled()) {
+			ourLog.info("REST-hook subscriptions enabled");
+		}
+
+		if (appProperties.getSubscription().getEmail() != null) {
+			ourLog.info("Email subscriptions enabled");
+		}
+
+		if (appProperties.getEnable_index_contained_resource() == Boolean.TRUE) {
+			ourLog.info("Indexed on contained resource enabled");
+		}
+	}
+
+	/**
+	 * Configure FHIR properties around the the JPA server via this bean
+	 */
+	@Bean
+	public JpaStorageSettings jpaStorageSettings(AppProperties appProperties) {
+		JpaStorageSettings jpaStorageSettings = new JpaStorageSettings();
 
     jpaStorageSettings.setIndexMissingFields(appProperties.getEnable_index_missing_fields() ? StorageSettings.IndexEnabledEnum.ENABLED : StorageSettings.IndexEnabledEnum.DISABLED);
     jpaStorageSettings.setAutoCreatePlaceholderReferenceTargets(appProperties.getAuto_create_placeholder_reference_targets());
@@ -318,143 +100,150 @@
     if(appProperties.getSubscription() != null && appProperties.getSubscription().getEmail() != null)
       jpaStorageSettings.setEmailFromAddress(appProperties.getSubscription().getEmail().getFrom());
 
-    Integer maxFetchSize =  appProperties.getMax_page_size();
-    jpaStorageSettings.setFetchSizeDefaultMaximum(maxFetchSize);
-    ourLog.info("Server configured to have a maximum fetch size of " + (maxFetchSize == Integer.MAX_VALUE ? "'unlimited'" : maxFetchSize));
-
-    Long reuseCachedSearchResultsMillis = appProperties.getReuse_cached_search_results_millis();
-    jpaStorageSettings.setReuseCachedSearchResultsForMillis(reuseCachedSearchResultsMillis);
-    ourLog.info("Server configured to cache search results for {} milliseconds", reuseCachedSearchResultsMillis);
-
-
-    Long retainCachedSearchesMinutes = appProperties.getRetain_cached_searches_mins();
-    jpaStorageSettings.setExpireSearchResultsAfterMillis(retainCachedSearchesMinutes * 60 * 1000);
-
-    if(appProperties.getSubscription() != null) {
-      // Subscriptions are enabled by channel type
-      if (appProperties.getSubscription().getResthook_enabled()) {
-        ourLog.info("Enabling REST-hook subscriptions");
-        jpaStorageSettings.addSupportedSubscriptionType(org.hl7.fhir.dstu2.model.Subscription.SubscriptionChannelType.RESTHOOK);
-      }
-      if (appProperties.getSubscription().getEmail() != null) {
-        ourLog.info("Enabling email subscriptions");
-        jpaStorageSettings.addSupportedSubscriptionType(org.hl7.fhir.dstu2.model.Subscription.SubscriptionChannelType.EMAIL);
-      }
-      if (appProperties.getSubscription().getWebsocket_enabled()) {
-        ourLog.info("Enabling websocket subscriptions");
-        jpaStorageSettings.addSupportedSubscriptionType(org.hl7.fhir.dstu2.model.Subscription.SubscriptionChannelType.WEBSOCKET);
-      }
-    }
+		Integer maxFetchSize = appProperties.getMax_page_size();
+		jpaStorageSettings.setFetchSizeDefaultMaximum(maxFetchSize);
+		ourLog.info("Server configured to have a maximum fetch size of "
+				+ (maxFetchSize == Integer.MAX_VALUE ? "'unlimited'" : maxFetchSize));
+
+		Long reuseCachedSearchResultsMillis = appProperties.getReuse_cached_search_results_millis();
+		jpaStorageSettings.setReuseCachedSearchResultsForMillis(reuseCachedSearchResultsMillis);
+		ourLog.info("Server configured to cache search results for {} milliseconds", reuseCachedSearchResultsMillis);
+
+		Long retainCachedSearchesMinutes = appProperties.getRetain_cached_searches_mins();
+		jpaStorageSettings.setExpireSearchResultsAfterMillis(retainCachedSearchesMinutes * 60 * 1000);
+
+		if (appProperties.getSubscription() != null) {
+			// Subscriptions are enabled by channel type
+			if (appProperties.getSubscription().getResthook_enabled()) {
+				ourLog.info("Enabling REST-hook subscriptions");
+				jpaStorageSettings
+						.addSupportedSubscriptionType(org.hl7.fhir.dstu2.model.Subscription.SubscriptionChannelType.RESTHOOK);
+			}
+			if (appProperties.getSubscription().getEmail() != null) {
+				ourLog.info("Enabling email subscriptions");
+				jpaStorageSettings
+						.addSupportedSubscriptionType(org.hl7.fhir.dstu2.model.Subscription.SubscriptionChannelType.EMAIL);
+			}
+			if (appProperties.getSubscription().getWebsocket_enabled()) {
+				ourLog.info("Enabling websocket subscriptions");
+				jpaStorageSettings.addSupportedSubscriptionType(
+						org.hl7.fhir.dstu2.model.Subscription.SubscriptionChannelType.WEBSOCKET);
+			}
+		}
 
     jpaStorageSettings.setFilterParameterEnabled(appProperties.getFilter_search_enabled());
 	 jpaStorageSettings.setAdvancedHSearchIndexing(appProperties.getAdvanced_lucene_indexing());
-	 jpaStorageSettings.setTreatBaseUrlsAsLocal(appProperties.getLocal_base_urls());
-
-	 if (appProperties.getLastn_enabled()) {
+	 jpaStorageSettings.setTreatBaseUrlsAsLocal(new HashSet<>(appProperties.getLocal_base_urls()));
+
+	      if (appProperties.getLastn_enabled()) {
       jpaStorageSettings.setLastNEnabled(true);
     }
 
-	  if(appProperties.getInline_resource_storage_below_size() != 0){
-		  jpaStorageSettings.setInlineResourceTextBelowSize(appProperties.getInline_resource_storage_below_size());
-	  }
-
-	  jpaStorageSettings.setStoreResourceInHSearchIndex(appProperties.getStore_resource_in_lucene_index_enabled());
-	  jpaStorageSettings.setNormalizedQuantitySearchLevel(appProperties.getNormalized_quantity_search_level());
-	  jpaStorageSettings.setIndexOnContainedResources(appProperties.getEnable_index_contained_resource());
-
-
-
-    if (appProperties.getAllowed_bundle_types() != null) {
-      jpaStorageSettings.setBundleTypesAllowedForStorage(appProperties.getAllowed_bundle_types().stream().map(BundleType::toCode).collect(Collectors.toSet()));
-    }
-
-	  jpaStorageSettings.setDeferIndexingForCodesystemsOfSize(appProperties.getDefer_indexing_for_codesystems_of_size());
-
-
-    if (appProperties.getClient_id_strategy() == JpaStorageSettings.ClientIdStrategyEnum.ANY) {
-		 jpaStorageSettings.setResourceServerIdStrategy(JpaStorageSettings.IdStrategyEnum.UUID);
-		 jpaStorageSettings.setResourceClientIdStrategy(appProperties.getClient_id_strategy());
-    }
-    //Parallel Batch GET execution settings
-	  jpaStorageSettings.setBundleBatchPoolSize(appProperties.getBundle_batch_pool_size());
-	  jpaStorageSettings.setBundleBatchPoolSize(appProperties.getBundle_batch_pool_max_size());
-
-	  storageSettings(appProperties, jpaStorageSettings);
-    return jpaStorageSettings;
-  }
-
-  @Bean
-  public YamlPropertySourceLoader yamlPropertySourceLoader() {
-    return new YamlPropertySourceLoader();
-  }
-
-  @Bean
-  public PartitionSettings partitionSettings(AppProperties appProperties) {
-    PartitionSettings retVal = new PartitionSettings();
-
-    // Partitioning
-    if (appProperties.getPartitioning() != null) {
-      retVal.setPartitioningEnabled(true);
-      retVal.setIncludePartitionInSearchHashes(appProperties.getPartitioning().getPartitioning_include_in_search_hashes());
-      if(appProperties.getPartitioning().getAllow_references_across_partitions()) {
-        retVal.setAllowReferencesAcrossPartitions(CrossPartitionReferenceMode.ALLOWED_UNQUALIFIED);
-      } else {
-        retVal.setAllowReferencesAcrossPartitions(CrossPartitionReferenceMode.NOT_ALLOWED);
-      }
-    }
-
-    return retVal;
-  }
-
-
-  @Primary
-  @Bean
-  public HibernatePropertiesProvider jpaStarterDialectProvider(LocalContainerEntityManagerFactoryBean myEntityManagerFactory) {
-    return new JpaHibernatePropertiesProvider(myEntityManagerFactory);
-  }
-
-
-  protected StorageSettings storageSettings(AppProperties appProperties, JpaStorageSettings jpaStorageSettings) {
-	  jpaStorageSettings.setAllowContainsSearches(appProperties.getAllow_contains_searches());
-    jpaStorageSettings.setAllowExternalReferences(appProperties.getAllow_external_references());
-    jpaStorageSettings.setDefaultSearchParamsCanBeOverridden(appProperties.getAllow_override_default_search_params());
-    if(appProperties.getSubscription() != null && appProperties.getSubscription().getEmail() != null)
-      jpaStorageSettings.setEmailFromAddress(appProperties.getSubscription().getEmail().getFrom());
-
-    jpaStorageSettings.setNormalizedQuantitySearchLevel(appProperties.getNormalized_quantity_search_level());
-
-    jpaStorageSettings.setIndexOnContainedResources(appProperties.getEnable_index_contained_resource());
-    jpaStorageSettings.setIndexIdentifierOfType(appProperties.getEnable_index_of_type());
-    return jpaStorageSettings;
-  }
-
-  @Lazy
-  @Bean
-  public IBinaryStorageSvc binaryStorageSvc(AppProperties appProperties) {
-    DatabaseBlobBinaryStorageSvcImpl binaryStorageSvc = new DatabaseBlobBinaryStorageSvcImpl();
-
-    if (appProperties.getMax_binary_size() != null) {
-      binaryStorageSvc.setMaximumBinarySize(appProperties.getMax_binary_size());
-    }
-
-    return binaryStorageSvc;
-  }
-
-  @Bean
-  public IEmailSender emailSender(AppProperties appProperties) {
-	  if (appProperties.getSubscription() != null && appProperties.getSubscription().getEmail() != null) {
-		  MailConfig mailConfig = new MailConfig();
-
-		  AppProperties.Subscription.Email email = appProperties.getSubscription().getEmail();
-		  mailConfig.setSmtpHostname(email.getHost());
-		  mailConfig.setSmtpPort(email.getPort());
-		  mailConfig.setSmtpUsername(email.getUsername());
-		  mailConfig.setSmtpPassword(email.getPassword());
-		  mailConfig.setSmtpUseStartTLS(email.getStartTlsEnable());
-
-		  IMailSvc mailSvc = new MailSvc(mailConfig);
-		  IEmailSender emailSender = new EmailSenderImpl(mailSvc);
->>>>>>> bfa85cee
+		if (appProperties.getInline_resource_storage_below_size() != 0) {
+			jpaStorageSettings.setInlineResourceTextBelowSize(appProperties.getInline_resource_storage_below_size());
+		}
+
+		jpaStorageSettings.setStoreResourceInHSearchIndex(appProperties.getStore_resource_in_lucene_index_enabled());
+		jpaStorageSettings.setNormalizedQuantitySearchLevel(appProperties.getNormalized_quantity_search_level());
+		jpaStorageSettings.setIndexOnContainedResources(appProperties.getEnable_index_contained_resource());
+
+		if (appProperties.getAllowed_bundle_types() != null) {
+			jpaStorageSettings.setBundleTypesAllowedForStorage(
+					appProperties.getAllowed_bundle_types().stream().map(BundleType::toCode).collect(Collectors.toSet()));
+		}
+
+		jpaStorageSettings
+				.setDeferIndexingForCodesystemsOfSize(appProperties.getDefer_indexing_for_codesystems_of_size());
+
+		if (appProperties.getClient_id_strategy() == JpaStorageSettings.ClientIdStrategyEnum.ANY) {
+			jpaStorageSettings.setResourceServerIdStrategy(JpaStorageSettings.IdStrategyEnum.UUID);
+			jpaStorageSettings.setResourceClientIdStrategy(appProperties.getClient_id_strategy());
+		}
+		// Parallel Batch GET execution settings
+		jpaStorageSettings.setBundleBatchPoolSize(appProperties.getBundle_batch_pool_size());
+		jpaStorageSettings.setBundleBatchPoolSize(appProperties.getBundle_batch_pool_max_size());
+
+		storageSettings(appProperties, jpaStorageSettings);
+		return jpaStorageSettings;
+	}
+
+	@Bean
+	public YamlPropertySourceLoader yamlPropertySourceLoader() {
+		return new YamlPropertySourceLoader();
+	}
+
+	@Bean
+	public PartitionSettings partitionSettings(AppProperties appProperties) {
+		PartitionSettings retVal = new PartitionSettings();
+
+		// Partitioning
+		if (appProperties.getPartitioning() != null) {
+			retVal.setPartitioningEnabled(true);
+			retVal.setIncludePartitionInSearchHashes(
+					appProperties.getPartitioning().getPartitioning_include_in_search_hashes());
+			if (appProperties.getPartitioning().getAllow_references_across_partitions()) {
+				retVal.setAllowReferencesAcrossPartitions(CrossPartitionReferenceMode.ALLOWED_UNQUALIFIED);
+			} else {
+				retVal.setAllowReferencesAcrossPartitions(CrossPartitionReferenceMode.NOT_ALLOWED);
+			}
+		}
+
+		return retVal;
+	}
+
+	@Primary
+	@Bean
+	public HibernatePropertiesProvider jpaStarterDialectProvider(
+			LocalContainerEntityManagerFactoryBean myEntityManagerFactory) {
+		return new JpaHibernatePropertiesProvider(myEntityManagerFactory);
+	}
+
+	protected StorageSettings storageSettings(AppProperties appProperties, JpaStorageSettings jpaStorageSettings) {
+		jpaStorageSettings.setAllowContainsSearches(appProperties.getAllow_contains_searches());
+		jpaStorageSettings.setAllowExternalReferences(appProperties.getAllow_external_references());
+		jpaStorageSettings.setDefaultSearchParamsCanBeOverridden(appProperties.getAllow_override_default_search_params());
+		if (appProperties.getSubscription() != null && appProperties.getSubscription().getEmail() != null)
+			jpaStorageSettings.setEmailFromAddress(appProperties.getSubscription().getEmail().getFrom());
+
+		jpaStorageSettings.setNormalizedQuantitySearchLevel(appProperties.getNormalized_quantity_search_level());
+
+		jpaStorageSettings.setIndexOnContainedResources(appProperties.getEnable_index_contained_resource());
+		jpaStorageSettings.setIndexIdentifierOfType(appProperties.getEnable_index_of_type());
+		return jpaStorageSettings;
+	}
+
+	@Lazy
+	@Bean
+	public IBinaryStorageSvc binaryStorageSvc(AppProperties appProperties) {
+		DatabaseBlobBinaryStorageSvcImpl binaryStorageSvc = new DatabaseBlobBinaryStorageSvcImpl();
+
+		if (appProperties.getMax_binary_size() != null) {
+			binaryStorageSvc.setMaximumBinarySize(appProperties.getMax_binary_size());
+		}
+
+		return binaryStorageSvc;
+	}
+
+	@Bean
+	public IEmailSender emailSender(AppProperties appProperties) {
+		if (appProperties.getSubscription() != null && appProperties.getSubscription().getEmail() != null) {
+			MailConfig mailConfig = new MailConfig();
+
+			AppProperties.Subscription.Email email = appProperties.getSubscription().getEmail();
+			mailConfig.setSmtpHostname(email.getHost());
+			mailConfig.setSmtpPort(email.getPort());
+			mailConfig.setSmtpUsername(email.getUsername());
+			mailConfig.setSmtpPassword(email.getPassword());
+			mailConfig.setSmtpUseStartTLS(email.getStartTlsEnable());
+
+			IMailSvc mailSvc = new MailSvc(mailConfig);
+			IEmailSender emailSender = new EmailSenderImpl(mailSvc);
+
+			return emailSender;
+		}
+
+		return null;
+	}
 
 
 }