package ca.uhn.fhir.jpa.starter;

import ca.uhn.fhir.context.FhirContext;
import ca.uhn.fhir.context.FhirVersionEnum;
import ca.uhn.fhir.interceptor.api.IInterceptorBroadcaster;
import ca.uhn.fhir.interceptor.api.IInterceptorService;
import ca.uhn.fhir.jpa.binstore.BinaryStorageInterceptor;
import ca.uhn.fhir.jpa.bulk.BulkDataExportProvider;
import ca.uhn.fhir.jpa.dao.DaoConfig;
import ca.uhn.fhir.jpa.dao.DaoRegistry;
import ca.uhn.fhir.jpa.dao.IFhirSystemDao;
import ca.uhn.fhir.jpa.interceptor.CascadingDeleteInterceptor;
import ca.uhn.fhir.jpa.provider.GraphQLProvider;
import ca.uhn.fhir.jpa.provider.JpaConformanceProviderDstu2;
import ca.uhn.fhir.jpa.provider.JpaSystemProviderDstu2;
import ca.uhn.fhir.jpa.provider.SubscriptionTriggeringProvider;
import ca.uhn.fhir.jpa.provider.TerminologyUploaderProvider;
import ca.uhn.fhir.jpa.provider.dstu3.JpaConformanceProviderDstu3;
import ca.uhn.fhir.jpa.provider.dstu3.JpaSystemProviderDstu3;
import ca.uhn.fhir.jpa.provider.r4.JpaConformanceProviderR4;
import ca.uhn.fhir.jpa.provider.r4.JpaSystemProviderR4;
import ca.uhn.fhir.jpa.provider.r5.JpaConformanceProviderR5;
import ca.uhn.fhir.jpa.provider.r5.JpaSystemProviderR5;
import ca.uhn.fhir.jpa.search.DatabaseBackedPagingProvider;
import ca.uhn.fhir.jpa.subscription.SubscriptionInterceptorLoader;
import ca.uhn.fhir.jpa.subscription.module.interceptor.SubscriptionDebugLogInterceptor;
import ca.uhn.fhir.jpa.util.ResourceProviderFactory;
import ca.uhn.fhir.model.dstu2.composite.MetaDt;
import ca.uhn.fhir.narrative.DefaultThymeleafNarrativeGenerator;
import ca.uhn.fhir.rest.server.HardcodedServerAddressStrategy;
import ca.uhn.fhir.rest.server.RestfulServer;
import ca.uhn.fhir.rest.server.interceptor.CorsInterceptor;
import ca.uhn.fhir.rest.server.interceptor.LoggingInterceptor;
import ca.uhn.fhir.rest.server.interceptor.RequestValidatingInterceptor;
import ca.uhn.fhir.rest.server.interceptor.ResponseHighlighterInterceptor;
import ca.uhn.fhir.rest.server.interceptor.ResponseValidatingInterceptor;
import ca.uhn.fhir.validation.IValidatorModule;
import ca.uhn.fhir.validation.ResultSeverityEnum;
import java.util.HashSet;
import java.util.TreeSet;
import org.hl7.fhir.dstu3.model.Bundle;
import org.hl7.fhir.r4.model.Bundle.BundleType;
import org.hl7.fhir.dstu3.model.Meta;
import org.springframework.context.ApplicationContext;
import org.springframework.http.HttpHeaders;
import org.springframework.web.cors.CorsConfiguration;

import javax.servlet.ServletException;
import java.util.Arrays;
import java.util.Collections;
import java.util.Set;

public class JpaRestfulServer extends RestfulServer {

  private static final long serialVersionUID = 1L;

  @SuppressWarnings("unchecked")
  @Override
  protected void initialize() throws ServletException {
    super.initialize();

    /*
     * Create a FhirContext object that uses the version of FHIR
     * specified in the properties file.
     */
    ApplicationContext appCtx = (ApplicationContext) getServletContext()
        .getAttribute("org.springframework.web.context.WebApplicationContext.ROOT");
    // Customize supported resource types
    Set<String> supportedResourceTypes = HapiProperties.getSupportedResourceTypes();
    if (!supportedResourceTypes.isEmpty()) {
      DaoRegistry daoRegistry = appCtx.getBean(DaoRegistry.class);
      daoRegistry.setSupportedResourceTypes(supportedResourceTypes);
    }

    /*
     * ResourceProviders are fetched from the Spring context
     */
    FhirVersionEnum fhirVersion = HapiProperties.getFhirVersion();
    ResourceProviderFactory resourceProviders;
    Object systemProvider;
    if (fhirVersion == FhirVersionEnum.DSTU2) {
      resourceProviders = appCtx.getBean("myResourceProvidersDstu2", ResourceProviderFactory.class);
      systemProvider = appCtx.getBean("mySystemProviderDstu2", JpaSystemProviderDstu2.class);
    } else if (fhirVersion == FhirVersionEnum.DSTU3) {
      resourceProviders = appCtx.getBean("myResourceProvidersDstu3", ResourceProviderFactory.class);
      systemProvider = appCtx.getBean("mySystemProviderDstu3", JpaSystemProviderDstu3.class);
    } else if (fhirVersion == FhirVersionEnum.R4) {
      resourceProviders = appCtx.getBean("myResourceProvidersR4", ResourceProviderFactory.class);
      systemProvider = appCtx.getBean("mySystemProviderR4", JpaSystemProviderR4.class);
    } else if (fhirVersion == FhirVersionEnum.R5) {
      resourceProviders = appCtx.getBean("myResourceProvidersR5", ResourceProviderFactory.class);
      systemProvider = appCtx.getBean("mySystemProviderR5", JpaSystemProviderR5.class);
    } else {
      throw new IllegalStateException();
    }

    setFhirContext(appCtx.getBean(FhirContext.class));

    registerProviders(resourceProviders.createProviders());
    registerProvider(systemProvider);

    /*
     * The conformance provider exports the supported resources, search parameters, etc for
     * this server. The JPA version adds resourceProviders counts to the exported statement, so it
     * is a nice addition.
     *
     * You can also create your own subclass of the conformance provider if you need to
     * provide further customization of your server's CapabilityStatement
     */
    if (fhirVersion == FhirVersionEnum.DSTU2) {
      IFhirSystemDao<ca.uhn.fhir.model.dstu2.resource.Bundle, MetaDt> systemDao = appCtx
          .getBean("mySystemDaoDstu2", IFhirSystemDao.class);
      JpaConformanceProviderDstu2 confProvider = new JpaConformanceProviderDstu2(this, systemDao,
          appCtx.getBean(DaoConfig.class));
      confProvider.setImplementationDescription("HAPI FHIR DSTU2 Server");
      setServerConformanceProvider(confProvider);
    } else if (fhirVersion == FhirVersionEnum.DSTU3) {
      IFhirSystemDao<Bundle, Meta> systemDao = appCtx
          .getBean("mySystemDaoDstu3", IFhirSystemDao.class);
      JpaConformanceProviderDstu3 confProvider = new JpaConformanceProviderDstu3(this, systemDao,
          appCtx.getBean(DaoConfig.class));
      confProvider.setImplementationDescription("HAPI FHIR DSTU3 Server");
      setServerConformanceProvider(confProvider);
    } else if (fhirVersion == FhirVersionEnum.R4) {
      IFhirSystemDao<org.hl7.fhir.r4.model.Bundle, org.hl7.fhir.r4.model.Meta> systemDao = appCtx
          .getBean("mySystemDaoR4", IFhirSystemDao.class);
      JpaConformanceProviderR4 confProvider = new JpaConformanceProviderR4(this, systemDao,
          appCtx.getBean(DaoConfig.class));
      confProvider.setImplementationDescription("HAPI FHIR R4 Server");
      setServerConformanceProvider(confProvider);
    } else if (fhirVersion == FhirVersionEnum.R5) {
      IFhirSystemDao<org.hl7.fhir.r5.model.Bundle, org.hl7.fhir.r5.model.Meta> systemDao = appCtx
          .getBean("mySystemDaoR5", IFhirSystemDao.class);
      JpaConformanceProviderR5 confProvider = new JpaConformanceProviderR5(this, systemDao,
          appCtx.getBean(DaoConfig.class));
      confProvider.setImplementationDescription("HAPI FHIR R5 Server");
      setServerConformanceProvider(confProvider);
    } else {
      throw new IllegalStateException();
    }

    /*
     * ETag Support
     */
    setETagSupport(HapiProperties.getEtagSupport());

    /*
     * This server tries to dynamically generate narratives
     */
    FhirContext ctx = getFhirContext();
    ctx.setNarrativeGenerator(new DefaultThymeleafNarrativeGenerator());

    /*
     * Default to JSON and pretty printing
     */
    setDefaultPrettyPrint(HapiProperties.getDefaultPrettyPrint());

    /*
     * Default encoding
     */
    setDefaultResponseEncoding(HapiProperties.getDefaultEncoding());

    /*
     * This configures the server to page search results to and from
     * the database, instead of only paging them to memory. This may mean
     * a performance hit when performing searches that return lots of results,
     * but makes the server much more scalable.
     */
    setPagingProvider(appCtx.getBean(DatabaseBackedPagingProvider.class));

    /*
     * This interceptor formats the output using nice colourful
     * HTML output when the request is detected to come from a
     * browser.
     */
    ResponseHighlighterInterceptor responseHighlighterInterceptor = new ResponseHighlighterInterceptor();
    ;
    this.registerInterceptor(responseHighlighterInterceptor);

    /*
     * Add some logging for each request
     */
    LoggingInterceptor loggingInterceptor = new LoggingInterceptor();
    loggingInterceptor.setLoggerName(HapiProperties.getLoggerName());
    loggingInterceptor.setMessageFormat(HapiProperties.getLoggerFormat());
    loggingInterceptor.setErrorMessageFormat(HapiProperties.getLoggerErrorFormat());
    loggingInterceptor.setLogExceptions(HapiProperties.getLoggerLogExceptions());
    this.registerInterceptor(loggingInterceptor);

    /*
     * If you are hosting this server at a specific DNS name, the server will try to
     * figure out the FHIR base URL based on what the web container tells it, but
     * this doesn't always work. If you are setting links in your search bundles that
     * just refer to "localhost", you might want to use a server address strategy:
     */
    String serverAddress = HapiProperties.getServerAddress();
    if (serverAddress != null && serverAddress.length() > 0) {
      setServerAddressStrategy(new HardcodedServerAddressStrategy(serverAddress));
    }

    /*
     * If you are using DSTU3+, you may want to add a terminology uploader, which allows
     * uploading of external terminologies such as Snomed CT. Note that this uploader
     * does not have any security attached (any anonymous user may use it by default)
     * so it is a potential security vulnerability. Consider using an AuthorizationInterceptor
     * with this feature.
     */
    if (false) { // <-- DISABLED RIGHT NOW
      registerProvider(appCtx.getBean(TerminologyUploaderProvider.class));
    }

    // If you want to enable the $trigger-subscription operation to allow
    // manual triggering of a subscription delivery, enable this provider
    if (false) { // <-- DISABLED RIGHT NOW
      SubscriptionTriggeringProvider retriggeringProvider = appCtx
          .getBean(SubscriptionTriggeringProvider.class);
      registerProvider(retriggeringProvider);
    }

    // Define your CORS configuration. This is an example
    // showing a typical setup. You should customize this
    // to your specific needs
    if (HapiProperties.getCorsEnabled()) {
      CorsConfiguration config = new CorsConfiguration();
      config.addAllowedHeader(HttpHeaders.ORIGIN);
      config.addAllowedHeader(HttpHeaders.ACCEPT);
      config.addAllowedHeader(HttpHeaders.CONTENT_TYPE);
      config.addAllowedHeader(HttpHeaders.AUTHORIZATION);
      config.addAllowedHeader(HttpHeaders.CACHE_CONTROL);
      config.addAllowedHeader("x-fhir-starter");
      config.addAllowedHeader("X-Requested-With");
      config.addAllowedHeader("Prefer");
      String allAllowedCORSOrigins = HapiProperties.getCorsAllowedOrigin();
      Arrays.stream(allAllowedCORSOrigins.split(",")).forEach(o -> {
        config.addAllowedOrigin(o);
      });
      config.addAllowedOrigin(HapiProperties.getCorsAllowedOrigin());

      config.addExposedHeader("Location");
      config.addExposedHeader("Content-Location");
      config.setAllowedMethods(
          Arrays.asList("GET", "POST", "PUT", "DELETE", "OPTIONS", "PATCH", "HEAD"));
      config.setAllowCredentials(HapiProperties.getCorsAllowedCredentials());

      // Create the interceptor and register it
      CorsInterceptor interceptor = new CorsInterceptor(config);
      registerInterceptor(interceptor);
    }

    // If subscriptions are enabled, we want to register the interceptor that
    // will activate them and match results against them
    if (HapiProperties.getSubscriptionWebsocketEnabled() ||
        HapiProperties.getSubscriptionEmailEnabled() ||
        HapiProperties.getSubscriptionRestHookEnabled()) {
      // Loads subscription interceptors (SubscriptionActivatingInterceptor, SubscriptionMatcherInterceptor)
      // with activation of scheduled subscription
      SubscriptionInterceptorLoader subscriptionInterceptorLoader = appCtx
          .getBean(SubscriptionInterceptorLoader.class);
      subscriptionInterceptorLoader.registerInterceptors();

      // Subscription debug logging
      IInterceptorService interceptorService = appCtx.getBean(IInterceptorService.class);
      interceptorService.registerInterceptor(new SubscriptionDebugLogInterceptor());
    }

    // Cascading deletes
    DaoRegistry daoRegistry = appCtx.getBean(DaoRegistry.class);
    IInterceptorBroadcaster interceptorBroadcaster = appCtx.getBean(IInterceptorBroadcaster.class);
    if (HapiProperties.getAllowCascadingDeletes()) {
      CascadingDeleteInterceptor cascadingDeleteInterceptor = new CascadingDeleteInterceptor(
          daoRegistry, interceptorBroadcaster);
      getInterceptorService().registerInterceptor(cascadingDeleteInterceptor);
    }

<<<<<<< HEAD
        // Validation
        IValidatorModule validatorModule;
        switch (fhirVersion) {
            case DSTU2:
                validatorModule = appCtx.getBean("myInstanceValidatorDstu2", IValidatorModule.class);
                break;
            case DSTU3:
                validatorModule = appCtx.getBean("myInstanceValidatorDstu3", IValidatorModule.class);
                break;
            case R4:
                validatorModule = appCtx.getBean("myInstanceValidatorR4", IValidatorModule.class);
                break;
            case R5:
                validatorModule = appCtx.getBean("myInstanceValidatorR5", IValidatorModule.class);
                break;
            // These versions are not supported by HAPI FHIR JPA
            case DSTU2_HL7ORG:
            case DSTU2_1:
            default:
                validatorModule = null;
                break;
        }
        if (validatorModule != null) {
            if (HapiProperties.getValidateRequestsEnabled()) {
                RequestValidatingInterceptor interceptor = new RequestValidatingInterceptor();
                interceptor.setFailOnSeverity(ResultSeverityEnum.ERROR);
                interceptor.setValidatorModules(Collections.singletonList(validatorModule));
                registerInterceptor(interceptor);
            }
            if (HapiProperties.getValidateResponsesEnabled()) {
                ResponseValidatingInterceptor interceptor = new ResponseValidatingInterceptor();
                interceptor.setFailOnSeverity(ResultSeverityEnum.ERROR);
                interceptor.setValidatorModules(Collections.singletonList(validatorModule));
                registerInterceptor(interceptor);
            }
        }
=======
    // Binary Storage
    if (HapiProperties.isBinaryStorageEnabled()) {
      BinaryStorageInterceptor binaryStorageInterceptor = appCtx
          .getBean(BinaryStorageInterceptor.class);
      getInterceptorService().registerInterceptor(binaryStorageInterceptor);
    }
>>>>>>> ad4e684c

    // Validation
    IValidatorModule validatorModule;
    switch (fhirVersion) {
      case DSTU3:
        validatorModule = appCtx.getBean("myInstanceValidatorDstu3", IValidatorModule.class);
        break;
      case R4:
        validatorModule = appCtx.getBean("myInstanceValidatorR4", IValidatorModule.class);
        break;
      case R5:
        validatorModule = appCtx.getBean("myInstanceValidatorR5", IValidatorModule.class);
        break;
      default:
        validatorModule = null;
        break;
    }
    if (validatorModule != null) {
      if (HapiProperties.getValidateRequestsEnabled()) {
        RequestValidatingInterceptor interceptor = new RequestValidatingInterceptor();
        interceptor.setFailOnSeverity(ResultSeverityEnum.ERROR);
        interceptor.setValidatorModules(Collections.singletonList(validatorModule));
        registerInterceptor(interceptor);
      }
      if (HapiProperties.getValidateResponsesEnabled()) {
        ResponseValidatingInterceptor interceptor = new ResponseValidatingInterceptor();
        interceptor.setFailOnSeverity(ResultSeverityEnum.ERROR);
        interceptor.setValidatorModules(Collections.singletonList(validatorModule));
        registerInterceptor(interceptor);
      }
    }

<<<<<<< HEAD
        // Bulk Export
        if (HapiProperties.getBulkExportEnabled()) {
            registerProvider(appCtx.getBean(BulkDataExportProvider.class));
        }

=======
    // GraphQL
    if (HapiProperties.getGraphqlEnabled()) {
      if (fhirVersion.isEqualOrNewerThan(FhirVersionEnum.DSTU3)) {
        registerProvider(appCtx.getBean(GraphQLProvider.class));
      }
>>>>>>> ad4e684c
    }

    if (!HapiProperties.getAllowedBundleTypes().isEmpty()) {
      String allowedBundleTypesString = HapiProperties.getAllowedBundleTypes();
      Set<String> allowedBundleTypes = new HashSet<>();
      Arrays.stream(allowedBundleTypesString.split(",")).forEach(o -> {
        BundleType type = BundleType.valueOf(o);
        allowedBundleTypes.add(type.toCode());
      });
      DaoConfig config = appCtx.getBean(DaoConfig.class);
      config.setBundleTypesAllowedForStorage(
          Collections.unmodifiableSet(new TreeSet<>(allowedBundleTypes)));
    }
  }
}<|MERGE_RESOLUTION|>--- conflicted
+++ resolved
@@ -272,55 +272,19 @@
       getInterceptorService().registerInterceptor(cascadingDeleteInterceptor);
     }
 
-<<<<<<< HEAD
-        // Validation
-        IValidatorModule validatorModule;
-        switch (fhirVersion) {
-            case DSTU2:
-                validatorModule = appCtx.getBean("myInstanceValidatorDstu2", IValidatorModule.class);
-                break;
-            case DSTU3:
-                validatorModule = appCtx.getBean("myInstanceValidatorDstu3", IValidatorModule.class);
-                break;
-            case R4:
-                validatorModule = appCtx.getBean("myInstanceValidatorR4", IValidatorModule.class);
-                break;
-            case R5:
-                validatorModule = appCtx.getBean("myInstanceValidatorR5", IValidatorModule.class);
-                break;
-            // These versions are not supported by HAPI FHIR JPA
-            case DSTU2_HL7ORG:
-            case DSTU2_1:
-            default:
-                validatorModule = null;
-                break;
-        }
-        if (validatorModule != null) {
-            if (HapiProperties.getValidateRequestsEnabled()) {
-                RequestValidatingInterceptor interceptor = new RequestValidatingInterceptor();
-                interceptor.setFailOnSeverity(ResultSeverityEnum.ERROR);
-                interceptor.setValidatorModules(Collections.singletonList(validatorModule));
-                registerInterceptor(interceptor);
-            }
-            if (HapiProperties.getValidateResponsesEnabled()) {
-                ResponseValidatingInterceptor interceptor = new ResponseValidatingInterceptor();
-                interceptor.setFailOnSeverity(ResultSeverityEnum.ERROR);
-                interceptor.setValidatorModules(Collections.singletonList(validatorModule));
-                registerInterceptor(interceptor);
-            }
-        }
-=======
     // Binary Storage
     if (HapiProperties.isBinaryStorageEnabled()) {
       BinaryStorageInterceptor binaryStorageInterceptor = appCtx
           .getBean(BinaryStorageInterceptor.class);
       getInterceptorService().registerInterceptor(binaryStorageInterceptor);
     }
->>>>>>> ad4e684c
 
     // Validation
     IValidatorModule validatorModule;
     switch (fhirVersion) {
+            case DSTU2:
+                validatorModule = appCtx.getBean("myInstanceValidatorDstu2", IValidatorModule.class);
+                break;
       case DSTU3:
         validatorModule = appCtx.getBean("myInstanceValidatorDstu3", IValidatorModule.class);
         break;
@@ -330,6 +294,9 @@
       case R5:
         validatorModule = appCtx.getBean("myInstanceValidatorR5", IValidatorModule.class);
         break;
+            // These versions are not supported by HAPI FHIR JPA
+            case DSTU2_HL7ORG:
+            case DSTU2_1:
       default:
         validatorModule = null;
         break;
@@ -349,19 +316,11 @@
       }
     }
 
-<<<<<<< HEAD
-        // Bulk Export
-        if (HapiProperties.getBulkExportEnabled()) {
-            registerProvider(appCtx.getBean(BulkDataExportProvider.class));
-        }
-
-=======
     // GraphQL
     if (HapiProperties.getGraphqlEnabled()) {
       if (fhirVersion.isEqualOrNewerThan(FhirVersionEnum.DSTU3)) {
         registerProvider(appCtx.getBean(GraphQLProvider.class));
       }
->>>>>>> ad4e684c
     }
 
     if (!HapiProperties.getAllowedBundleTypes().isEmpty()) {
@@ -375,5 +334,12 @@
       config.setBundleTypesAllowedForStorage(
           Collections.unmodifiableSet(new TreeSet<>(allowedBundleTypes)));
     }
-  }
+  
+        // Bulk Export
+        if (HapiProperties.getBulkExportEnabled()) {
+            registerProvider(appCtx.getBean(BulkDataExportProvider.class));
+        }
+
+    }
+
 }