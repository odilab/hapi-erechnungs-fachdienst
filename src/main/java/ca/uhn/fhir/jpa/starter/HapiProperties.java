--- conflicted
+++ resolved
@@ -355,12 +355,10 @@
         return Long.valueOf(value);
     }
 
-<<<<<<< HEAD
     public static Boolean getCorsAllowedCredentials() {
         return HapiProperties.getBooleanProperty(CORS_ALLOW_CREDENTIALS, false);
     }
-}
-=======
+
     public static boolean getValidateRequestsEnabled() {
         return HapiProperties.getBooleanProperty(VALIDATE_REQUESTS_ENABLED, false);
     }
@@ -378,4 +376,3 @@
     }
 
 }
->>>>>>> 93a956f4
