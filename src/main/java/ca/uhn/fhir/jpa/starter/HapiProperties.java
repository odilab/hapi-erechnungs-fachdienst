--- conflicted
+++ resolved
@@ -40,15 +40,12 @@
     static final String SUBSCRIPTION_RESTHOOK_ENABLED = "subscription.resthook.enabled";
     static final String SUBSCRIPTION_WEBSOCKET_ENABLED = "subscription.websocket.enabled";
     static final String TEST_PORT = "test.port";
-<<<<<<< HEAD
     static final String TESTER_CONFIG_REFUSE_TO_FETCH_THIRD_PARTY_URLS = "tester.config.refuse_to_fetch_third_party_urls";
     static final String CORS_ENABLED = "cors.enabled";
     static final String CORS_ALLOWED_ORIGIN = "cors.allowed_origin";
-=======
     static final String ALLOW_CONTAINS_SEARCHES = "allow_contains_searches";
     static final String ALLOW_OVERRIDE_DEFAULT_SEARCH_PARAMS = "allow_override_default_search_params";
     static final String EMAIL_FROM = "email.from";
->>>>>>> fc39fc92
 
     private static Properties properties;
 
