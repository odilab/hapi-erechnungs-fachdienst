package ca.uhn.fhir.jpa.starter;



import ca.uhn.fhir.context.FhirVersionEnum;
import ca.uhn.fhir.jpa.api.config.JpaStorageSettings.ClientIdStrategyEnum;
import ca.uhn.fhir.jpa.model.entity.NormalizedQuantitySearchLevel;
import ca.uhn.fhir.jpa.packages.PackageInstallationSpec;
import ca.uhn.fhir.rest.api.EncodingEnum;
import org.hl7.fhir.r4.model.Bundle;
import org.springframework.boot.context.properties.ConfigurationProperties;
import org.springframework.boot.context.properties.EnableConfigurationProperties;
import org.springframework.context.annotation.Configuration;

import java.util.ArrayList;
import java.util.HashSet;
import java.util.List;
import java.util.Map;
import java.util.Objects;
import java.util.Set;

@ConfigurationProperties(prefix = "hapi.fhir")
@Configuration
@EnableConfigurationProperties
public class AppProperties {
<<<<<<< HEAD
	
	private Boolean ips_enabled = false;
	private Boolean openapi_enabled = false;
	private Boolean mdm_enabled = false;
	private boolean advanced_lucene_indexing = false;
	private boolean enable_index_of_type = false;
	private Boolean allow_cascading_deletes = false;
	private Boolean allow_contains_searches = true;
	private Boolean allow_external_references = false;
	private Boolean allow_multiple_delete = false;
	private Boolean allow_override_default_search_params = true;
	private Boolean auto_create_placeholder_reference_targets = false;
	private final Set<String> auto_version_reference_at_paths = new HashSet<>();
	private Boolean dao_scheduling_enabled = true;
	private Boolean delete_expunge_enabled = false;
	private Boolean enable_index_missing_fields = false;
	private Boolean enable_index_contained_resource = false;
	private Boolean enable_repository_validating_interceptor = false;
	private Boolean enforce_referential_integrity_on_delete = true;
	private Boolean enforce_referential_integrity_on_write = true;
	private Boolean etag_support_enabled = true;
	private Boolean expunge_enabled = true;
	private Boolean fhirpath_interceptor_enabled = false;
	private Boolean filter_search_enabled = true;
	private Boolean graphql_enabled = false;
	private Boolean binary_storage_enabled = false;
	private Integer inline_resource_storage_below_size = 0;
	private Boolean bulk_export_enabled = false;
	private Boolean bulk_import_enabled = false;
	private Boolean default_pretty_print = true;
	private Integer default_page_size = 20;
	private Integer max_binary_size = null;
	private Integer max_page_size = Integer.MAX_VALUE;
	private Integer defer_indexing_for_codesystems_of_size = 100;
	private Long retain_cached_searches_mins = 60L;
	private Long reuse_cached_search_results_millis = 60000L;
	private String server_address = null;
	private EncodingEnum default_encoding = EncodingEnum.JSON;
	private FhirVersionEnum fhir_version = FhirVersionEnum.R4;
	private ClientIdStrategyEnum client_id_strategy = ClientIdStrategyEnum.ALPHANUMERIC;
	private List<String> supported_resource_types = new ArrayList<>();
	private List<Bundle.BundleType> allowed_bundle_types = null;
	private Boolean narrative_enabled = true;
	private Validation validation = new Validation();
	private Map<String, Tester> tester = null;
	private Logger logger = new Logger();
	private Subscription subscription = new Subscription();
	private Cors cors = null;
	private Partitioning partitioning = null;
	private Boolean install_transitive_ig_dependencies = true;
	private Boolean reload_existing_implementationguides = false;
	private Map<String, PackageInstallationSpec> implementationGuides = null;
	private Boolean cr_enabled = false;
=======

  private Boolean cr_enabled = false;
  private Boolean ips_enabled = false;
  private Boolean openapi_enabled = false;
  private Boolean mdm_enabled = false;
  private boolean advanced_lucene_indexing = false;
  private boolean enable_index_of_type = false;
  private Boolean allow_cascading_deletes = false;
  private Boolean allow_contains_searches = true;
  private Boolean allow_external_references = false;
  private Boolean allow_multiple_delete = false;
  private Boolean allow_override_default_search_params = true;
  private Boolean auto_create_placeholder_reference_targets = false;
  private final Set<String> auto_version_reference_at_paths = new HashSet<>();
  private Boolean dao_scheduling_enabled = true;
  private Boolean delete_expunge_enabled = false;
  private Boolean enable_index_missing_fields = false;
  private Boolean enable_index_contained_resource = false;
  private Boolean enable_repository_validating_interceptor = false;
  private Boolean enforce_referential_integrity_on_delete = true;
  private Boolean enforce_referential_integrity_on_write = true;
  private Boolean etag_support_enabled = true;
  private Boolean expunge_enabled = true;
  private Boolean fhirpath_interceptor_enabled = false;
  private Boolean filter_search_enabled = true;
  private Boolean graphql_enabled = false;
  private Boolean binary_storage_enabled = false;
  private Integer inline_resource_storage_below_size = 0;
  private Boolean bulk_export_enabled = false;
  private Boolean bulk_import_enabled = false;
  private Boolean default_pretty_print = true;
  private Integer default_page_size = 20;
  private Integer max_binary_size = null;
  private Integer max_page_size = Integer.MAX_VALUE;
  private Integer defer_indexing_for_codesystems_of_size = 100;
  private Long retain_cached_searches_mins = 60L;
  private Long reuse_cached_search_results_millis = 60000L;
  private String server_address = null;
  private EncodingEnum default_encoding = EncodingEnum.JSON;
  private FhirVersionEnum fhir_version = FhirVersionEnum.R4;
  private ClientIdStrategyEnum client_id_strategy = ClientIdStrategyEnum.ALPHANUMERIC;
  private List<String> supported_resource_types = new ArrayList<>();
  private List<Bundle.BundleType> allowed_bundle_types = null;
  private Boolean narrative_enabled = true;

  private Boolean ig_runtime_upload_enabled = false;

  private Validation validation = new Validation();
  private Map<String, Tester> tester = null;
  private Logger logger = new Logger();
  private Subscription subscription = new Subscription();
  private Cors cors = null;
  private Partitioning partitioning = null;
  private Boolean install_transitive_ig_dependencies = true;
  private Map<String, PackageInstallationSpec> implementationGuides = null;

>>>>>>> f147c831
	private String staticLocation = null;
	private String staticLocationPrefix = "/static";
	private Boolean lastn_enabled = false;
	private boolean store_resource_in_lucene_index_enabled = false;
	private NormalizedQuantitySearchLevel normalized_quantity_search_level = NormalizedQuantitySearchLevel.NORMALIZED_QUANTITY_SEARCH_NOT_SUPPORTED;
	private Boolean use_apache_address_strategy = false;
	private Boolean use_apache_address_strategy_https = false;
	private Integer bundle_batch_pool_size = 20;
	private Integer bundle_batch_pool_max_size = 100;
	private final Set<String> local_base_urls = new HashSet<>();
	private final List<String> custom_interceptor_classes = new ArrayList<>();

	public String getStaticLocationPrefix() {
		return staticLocationPrefix;
	}

	public void setStaticLocationPrefix(String staticLocationPrefix) {
		this.staticLocationPrefix = staticLocationPrefix;
	}


	public List<String> getCustomInterceptorClasses() {
		return custom_interceptor_classes;
	}


	public String getStaticLocation() {
		return staticLocation;
	}

	public void setStaticLocation(String staticLocation) {
		this.staticLocation = staticLocation;
	}


	public Boolean getOpenapi_enabled() {
		return openapi_enabled;
	}

	public void setOpenapi_enabled(Boolean openapi_enabled) {
		this.openapi_enabled = openapi_enabled;
	}

	public Boolean getUse_apache_address_strategy() {
		return use_apache_address_strategy;
	}

	public void setUse_apache_address_strategy(Boolean use_apache_address_strategy) {
		this.use_apache_address_strategy = use_apache_address_strategy;
	}

	public Boolean getUse_apache_address_strategy_https() {
		return use_apache_address_strategy_https;
	}

	public void setUse_apache_address_strategy_https(Boolean use_apache_address_strategy_https) {
		this.use_apache_address_strategy_https = use_apache_address_strategy_https;
	}

	public Integer getDefer_indexing_for_codesystems_of_size() {
		return defer_indexing_for_codesystems_of_size;
	}

	public void setDefer_indexing_for_codesystems_of_size(Integer defer_indexing_for_codesystems_of_size) {
		this.defer_indexing_for_codesystems_of_size = defer_indexing_for_codesystems_of_size;
	}

	public Map<String, PackageInstallationSpec> getImplementationGuides() {
		return implementationGuides;
	}

	public void setImplementationGuides(Map<String, PackageInstallationSpec> implementationGuides) {
		this.implementationGuides = implementationGuides;
	}

	public Partitioning getPartitioning() {
		return partitioning;
	}

	public void setPartitioning(Partitioning partitioning) {
		this.partitioning = partitioning;
	}

	public Boolean getIps_enabled() {
		return ips_enabled;
	}

	public void setIps_enabled(Boolean ips_enabled) {
		this.ips_enabled = ips_enabled;
	}


	public Boolean getMdm_enabled() {
		return mdm_enabled;
	}

	public void setMdm_enabled(Boolean mdm_enabled) {
		this.mdm_enabled = mdm_enabled;
	}

	public Cors getCors() {
		return cors;
	}

	public void setCors(Cors cors) {
		this.cors = cors;
	}

	public List<Bundle.BundleType> getAllowed_bundle_types() {
		return allowed_bundle_types;
	}

	public void setAllowed_bundle_types(List<Bundle.BundleType> allowed_bundle_types) {
		this.allowed_bundle_types = allowed_bundle_types;
	}

	public String getServer_address() {
		return server_address;
	}

	public void setServer_address(String server_address) {
		this.server_address = server_address;
	}

	public Subscription getSubscription() {
		return subscription;
	}

	public Boolean getDefault_pretty_print() {
		return default_pretty_print;
	}

	public void setDefault_pretty_print(Boolean default_pretty_print) {
		this.default_pretty_print = default_pretty_print;
	}

	public void setSubscription(Subscription subscription) {
		this.subscription = subscription;
	}

	public Validation getValidation() {
		return validation;
	}

	public void setValidation(Validation validation) {
		this.validation = validation;
	}

	public List<String> getSupported_resource_types() {
		return supported_resource_types;
	}

	public void setSupported_resource_types(List<String> supported_resource_types) {
		this.supported_resource_types = supported_resource_types;
	}

	public Logger getLogger() {
		return logger;
	}

	public void setLogger(Logger logger) {
		this.logger = logger;
	}

	public ClientIdStrategyEnum getClient_id_strategy() {
		return client_id_strategy;
	}

	public void setClient_id_strategy(
		ClientIdStrategyEnum client_id_strategy) {
		this.client_id_strategy = client_id_strategy;
	}

	public boolean getAdvanced_lucene_indexing() {
		return this.advanced_lucene_indexing;
	}

	public void setAdvanced_lucene_indexing(boolean theAdvanced_lucene_indexing) {
		advanced_lucene_indexing = theAdvanced_lucene_indexing;
	}

	public Boolean getAllow_cascading_deletes() {
		return allow_cascading_deletes;
	}

	public void setAllow_cascading_deletes(Boolean allow_cascading_deletes) {
		this.allow_cascading_deletes = allow_cascading_deletes;
	}

	public Boolean getAllow_contains_searches() {
		return allow_contains_searches;
	}

	public void setAllow_contains_searches(Boolean allow_contains_searches) {
		this.allow_contains_searches = allow_contains_searches;
	}

	public Boolean getAllow_external_references() {
		return allow_external_references;
	}

	public void setAllow_external_references(Boolean allow_external_references) {
		this.allow_external_references = allow_external_references;
	}

	public Boolean getAllow_multiple_delete() {
		return allow_multiple_delete;
	}

	public void setAllow_multiple_delete(Boolean allow_multiple_delete) {
		this.allow_multiple_delete = allow_multiple_delete;
	}

	public Boolean getAllow_override_default_search_params() {
		return allow_override_default_search_params;
	}

	public void setAllow_override_default_search_params(
		Boolean allow_override_default_search_params) {
		this.allow_override_default_search_params = allow_override_default_search_params;
	}

	public Boolean getAuto_create_placeholder_reference_targets() {
		return auto_create_placeholder_reference_targets;
	}

	public void setAuto_create_placeholder_reference_targets(
		Boolean auto_create_placeholder_reference_targets) {
		this.auto_create_placeholder_reference_targets = auto_create_placeholder_reference_targets;
	}

	public Set<String> getAuto_version_reference_at_paths() {
		return auto_version_reference_at_paths;
	}

	public Integer getDefault_page_size() {
		return default_page_size;
	}

	public void setDefault_page_size(Integer default_page_size) {
		this.default_page_size = default_page_size;
	}

	public Boolean getDao_scheduling_enabled() {
		return dao_scheduling_enabled;
	}

	public void setDao_scheduling_enabled(Boolean dao_scheduling_enabled) {
		this.dao_scheduling_enabled = dao_scheduling_enabled;
	}

	public Boolean getDelete_expunge_enabled() {
		return delete_expunge_enabled;
	}

	public void setDelete_expunge_enabled(Boolean delete_expunge_enabled) {
		this.delete_expunge_enabled = delete_expunge_enabled;
	}

	public Boolean getEnable_index_missing_fields() {
		return enable_index_missing_fields;
	}

	public void setEnable_index_missing_fields(Boolean enable_index_missing_fields) {
		this.enable_index_missing_fields = enable_index_missing_fields;
	}

	public Boolean getEnable_index_contained_resource() {
		return enable_index_contained_resource;
	}

	public void setEnable_index_contained_resource(Boolean enable_index_contained_resource) {
		this.enable_index_contained_resource = enable_index_contained_resource;
	}

	public Boolean getEnable_repository_validating_interceptor() {
		return enable_repository_validating_interceptor;
	}

	public void setEnable_repository_validating_interceptor(Boolean theEnable_repository_validating_interceptor) {
		enable_repository_validating_interceptor = theEnable_repository_validating_interceptor;
	}

	public Boolean getEnforce_referential_integrity_on_delete() {
		return enforce_referential_integrity_on_delete;
	}

	public void setEnforce_referential_integrity_on_delete(
		Boolean enforce_referential_integrity_on_delete) {
		this.enforce_referential_integrity_on_delete = enforce_referential_integrity_on_delete;
	}

	public Boolean getEnforce_referential_integrity_on_write() {
		return enforce_referential_integrity_on_write;
	}

	public void setEnforce_referential_integrity_on_write(
		Boolean enforce_referential_integrity_on_write) {
		this.enforce_referential_integrity_on_write = enforce_referential_integrity_on_write;
	}

	public Boolean getEtag_support_enabled() {
		return etag_support_enabled;
	}

	public void setEtag_support_enabled(Boolean etag_support_enabled) {
		this.etag_support_enabled = etag_support_enabled;
	}

	public Boolean getExpunge_enabled() {
		return expunge_enabled;
	}

	public void setExpunge_enabled(Boolean expunge_enabled) {
		this.expunge_enabled = expunge_enabled;
	}

	public Boolean getFhirpath_interceptor_enabled() {
		return fhirpath_interceptor_enabled;
	}

	public void setFhirpath_interceptor_enabled(Boolean fhirpath_interceptor_enabled) {
		this.fhirpath_interceptor_enabled = fhirpath_interceptor_enabled;
	}

	public Boolean getFilter_search_enabled() {
		return filter_search_enabled;
	}

	public void setFilter_search_enabled(Boolean filter_search_enabled) {
		this.filter_search_enabled = filter_search_enabled;
	}

	public Boolean getGraphql_enabled() {
		return graphql_enabled;
	}

	public void setGraphql_enabled(Boolean graphql_enabled) {
		this.graphql_enabled = graphql_enabled;
	}

	public Boolean getBinary_storage_enabled() {
		return binary_storage_enabled;
	}

	public void setBinary_storage_enabled(Boolean binary_storage_enabled) {
		this.binary_storage_enabled = binary_storage_enabled;
	}

	public Integer getInline_resource_storage_below_size() {
		return inline_resource_storage_below_size;
	}

	public void setInline_resource_storage_below_size(Integer inline_resource_storage_below_size) {
		this.inline_resource_storage_below_size = inline_resource_storage_below_size;
	}

	public Boolean getBulk_export_enabled() {
		return bulk_export_enabled;
	}

	public void setBulk_export_enabled(Boolean bulk_export_enabled) {
		this.bulk_export_enabled = bulk_export_enabled;
	}

	public Boolean getBulk_import_enabled() {
		return bulk_import_enabled;
	}

	public void setBulk_import_enabled(Boolean bulk_import_enabled) {
		this.bulk_import_enabled = bulk_import_enabled;
	}

	public EncodingEnum getDefault_encoding() {
		return default_encoding;
	}

	public void setDefault_encoding(EncodingEnum default_encoding) {
		this.default_encoding = default_encoding;
	}

	public FhirVersionEnum getFhir_version() {
		return fhir_version;
	}

	public void setFhir_version(FhirVersionEnum fhir_version) {
		this.fhir_version = fhir_version;
	}

	public Integer getMax_binary_size() {
		return max_binary_size;
	}

	public void setMax_binary_size(Integer max_binary_size) {
		this.max_binary_size = max_binary_size;
	}

	public Integer getMax_page_size() {
		return max_page_size;
	}

	public void setMax_page_size(Integer max_page_size) {
		this.max_page_size = max_page_size;
	}

	public Long getRetain_cached_searches_mins() {
		return retain_cached_searches_mins;
	}

	public void setRetain_cached_searches_mins(Long retain_cached_searches_mins) {
		this.retain_cached_searches_mins = retain_cached_searches_mins;
	}

	public Long getReuse_cached_search_results_millis() {
		return reuse_cached_search_results_millis;
	}

	public void setReuse_cached_search_results_millis(Long reuse_cached_search_results_millis) {
		if (Objects.equals(reuse_cached_search_results_millis, 0L)) {
			this.reuse_cached_search_results_millis = null;
		} else {
			this.reuse_cached_search_results_millis = reuse_cached_search_results_millis;
		}
	}

	public Map<String, Tester> getTester() {
		return tester;
	}

	public void setTester(Map<String, Tester> tester) {
		this.tester = tester;
	}

	public Boolean getNarrative_enabled()
	{
		return narrative_enabled;
	}

	public void setNarrative_enabled(Boolean narrative_enabled)
	{
		this.narrative_enabled = narrative_enabled;
	}

	public Boolean getLastn_enabled() {
		return lastn_enabled;
	}

	public void setLastn_enabled(Boolean lastn_enabled) {
		this.lastn_enabled = lastn_enabled;
	}

	public boolean getStore_resource_in_lucene_index_enabled() {
		return store_resource_in_lucene_index_enabled;
	}

	public void setStore_resource_in_lucene_index_enabled(Boolean store_resource_in_lucene_index_enabled) {
		this.store_resource_in_lucene_index_enabled = store_resource_in_lucene_index_enabled;
	}

	public NormalizedQuantitySearchLevel getNormalized_quantity_search_level() {
		return this.normalized_quantity_search_level;
	}

	public void setNormalized_quantity_search_level(NormalizedQuantitySearchLevel normalized_quantity_search_level) {
		this.normalized_quantity_search_level = normalized_quantity_search_level;
	}

	public boolean getInstall_transitive_ig_dependencies() {
		return install_transitive_ig_dependencies;
	}

	public void setInstall_transitive_ig_dependencies(boolean install_transitive_ig_dependencies) {
		this.install_transitive_ig_dependencies = install_transitive_ig_dependencies;
	}

	public boolean getReload_existing_implementationguides() {
		return reload_existing_implementationguides;
	}

	public void setReload_existing_implementationguides(boolean reload_existing_implementationguides) {
		this.reload_existing_implementationguides = reload_existing_implementationguides;
	}

	public Integer getBundle_batch_pool_size() {
		return this.bundle_batch_pool_size;
	}

	public void setBundle_batch_pool_size(Integer bundle_batch_pool_size) {
		this.bundle_batch_pool_size = bundle_batch_pool_size;
	}

	public Integer getBundle_batch_pool_max_size() {
		return bundle_batch_pool_max_size;
	}

	public void setBundle_batch_pool_max_size(Integer bundle_batch_pool_max_size) {
		this.bundle_batch_pool_max_size = bundle_batch_pool_max_size;
	}

	public Set<String> getLocal_base_urls() {
		return local_base_urls;
	}

	public Boolean getIg_runtime_upload_enabled() {
		return ig_runtime_upload_enabled;
	}

	public void setIg_runtime_upload_enabled(Boolean ig_runtime_upload_enabled) {
		this.ig_runtime_upload_enabled = ig_runtime_upload_enabled;
	}

	public static class Cors {
		private Boolean allow_Credentials = true;
		private List<String> allowed_origin = List.of("*");

		public List<String> getAllowed_origin() {
			return allowed_origin;
		}

		public void setAllowed_origin(List<String> allowed_origin) {
			this.allowed_origin = allowed_origin;
		}

		public Boolean getAllow_Credentials() {
			return allow_Credentials;
		}

		public void setAllow_Credentials(Boolean allow_Credentials) {
			this.allow_Credentials = allow_Credentials;
		}


	}

	public static class Logger {

		private String name = "fhirtest.access";
		private String error_format = "ERROR - ${requestVerb} ${requestUrl}";
		private String format = "Path[${servletPath}] Source[${requestHeader.x-forwarded-for}] Operation[${operationType} ${operationName} ${idOrResourceName}] UA[${requestHeader.user-agent}] Params[${requestParameters}] ResponseEncoding[${responseEncodingNoDefault}] Operation[${operationType} ${operationName} ${idOrResourceName}] UA[${requestHeader.user-agent}] Params[${requestParameters}] ResponseEncoding[${responseEncodingNoDefault}]";
		private Boolean log_exceptions = true;

		public String getName() {
			return name;
		}

		public void setName(String name) {
			this.name = name;
		}

		public String getError_format() {
			return error_format;
		}

		public void setError_format(String error_format) {
			this.error_format = error_format;
		}

		public String getFormat() {
			return format;
		}

		public void setFormat(String format) {
			this.format = format;
		}

		public Boolean getLog_exceptions() {
			return log_exceptions;
		}

		public void setLog_exceptions(Boolean log_exceptions) {
			this.log_exceptions = log_exceptions;
		}
	}


	public static class Tester {

		private String name;
		private String server_address;
		private Boolean refuse_to_fetch_third_party_urls = true;
		private FhirVersionEnum fhir_version = FhirVersionEnum.R4;

		public FhirVersionEnum getFhir_version() {
			return fhir_version;
		}

		public void setFhir_version(FhirVersionEnum fhir_version) {
			this.fhir_version = fhir_version;
		}

		public String getName() {
			return name;
		}

		public void setName(String name) {
			this.name = name;
		}

		public String getServer_address() {
			return server_address;
		}

		public void setServer_address(String server_address) {
			this.server_address = server_address;
		}

		public Boolean getRefuse_to_fetch_third_party_urls() {
			return refuse_to_fetch_third_party_urls;
		}

		public void setRefuse_to_fetch_third_party_urls(Boolean refuse_to_fetch_third_party_urls) {
			this.refuse_to_fetch_third_party_urls = refuse_to_fetch_third_party_urls;
		}
	}


	public static class Validation {

		private Boolean requests_enabled = false;
		private Boolean responses_enabled = false;

		public Boolean getRequests_enabled() {
			return requests_enabled;
		}

		public void setRequests_enabled(Boolean requests_enabled) {
			this.requests_enabled = requests_enabled;
		}

		public Boolean getResponses_enabled() {
			return responses_enabled;
		}

		public void setResponses_enabled(Boolean responses_enabled) {
			this.responses_enabled = responses_enabled;
		}
	}

	public static class Partitioning {

		private Boolean partitioning_include_in_search_hashes = false;
		private Boolean allow_references_across_partitions = false;

		public Boolean getPartitioning_include_in_search_hashes() {
			return partitioning_include_in_search_hashes;
		}

		public void setPartitioning_include_in_search_hashes(Boolean partitioning_include_in_search_hashes) {
			this.partitioning_include_in_search_hashes = partitioning_include_in_search_hashes;
		}
		public Boolean getAllow_references_across_partitions() {
			return allow_references_across_partitions;
		}

		public void setAllow_references_across_partitions(Boolean allow_references_across_partitions) {
			this.allow_references_across_partitions = allow_references_across_partitions;
		}
	}

	public static class Subscription {

		public Boolean getResthook_enabled() {
			return resthook_enabled;
		}

		public void setResthook_enabled(Boolean resthook_enabled) {
			this.resthook_enabled = resthook_enabled;
		}

		public Boolean getWebsocket_enabled() {
			return websocket_enabled;
		}

		public void setWebsocket_enabled(Boolean websocket_enabled) {
			this.websocket_enabled = websocket_enabled;
		}

		private Boolean resthook_enabled = false;
		private Boolean websocket_enabled = false;
		private Email email = null;

		public Email getEmail() {
			return email;
		}

		public void setEmail(Email email) {
			this.email = email;
		}


		public static class Email {
			public String getFrom() {
				return from;
			}

			public void setFrom(String from) {
				this.from = from;
			}

			public String getHost() {
				return host;
			}

			public void setHost(String host) {
				this.host = host;
			}

			public Integer getPort() {
				return port;
			}

			public void setPort(Integer port) {
				this.port = port;
			}

			public String getUsername() {
				return username;
			}

			public void setUsername(String username) {
				this.username = username;
			}

			public String getPassword() {
				return password;
			}

			public void setPassword(String password) {
				this.password = password;
			}

			public Boolean getAuth() {
				return auth;
			}

			public void setAuth(Boolean auth) {
				this.auth = auth;
			}

			public Boolean getStartTlsEnable() {
				return startTlsEnable;
			}

			public void setStartTlsEnable(Boolean startTlsEnable) {
				this.startTlsEnable = startTlsEnable;
			}

			public Boolean getStartTlsRequired() {
				return startTlsRequired;
			}

			public void setStartTlsRequired(Boolean startTlsRequired) {
				this.startTlsRequired = startTlsRequired;
			}

			public Boolean getQuitWait() {
				return quitWait;
			}

			public void setQuitWait(Boolean quitWait) {
				this.quitWait = quitWait;
			}

			private String from;
			private String host;
			private Integer port = 25;
			private String username;
			private String password;
			private Boolean auth = false;
			private Boolean startTlsEnable = false;
			private Boolean startTlsRequired = false;
			private Boolean quitWait = false;
		}
	}

	public boolean getEnable_index_of_type() {
		return enable_index_of_type;
	}

	public void setEnable_index_of_type(boolean enable_index_of_type) {
		this.enable_index_of_type = enable_index_of_type;
	}
}<|MERGE_RESOLUTION|>--- conflicted
+++ resolved
@@ -23,7 +23,6 @@
 @Configuration
 @EnableConfigurationProperties
 public class AppProperties {
-<<<<<<< HEAD
 	
 	private Boolean ips_enabled = false;
 	private Boolean openapi_enabled = false;
@@ -77,51 +76,6 @@
 	private Boolean reload_existing_implementationguides = false;
 	private Map<String, PackageInstallationSpec> implementationGuides = null;
 	private Boolean cr_enabled = false;
-=======
-
-  private Boolean cr_enabled = false;
-  private Boolean ips_enabled = false;
-  private Boolean openapi_enabled = false;
-  private Boolean mdm_enabled = false;
-  private boolean advanced_lucene_indexing = false;
-  private boolean enable_index_of_type = false;
-  private Boolean allow_cascading_deletes = false;
-  private Boolean allow_contains_searches = true;
-  private Boolean allow_external_references = false;
-  private Boolean allow_multiple_delete = false;
-  private Boolean allow_override_default_search_params = true;
-  private Boolean auto_create_placeholder_reference_targets = false;
-  private final Set<String> auto_version_reference_at_paths = new HashSet<>();
-  private Boolean dao_scheduling_enabled = true;
-  private Boolean delete_expunge_enabled = false;
-  private Boolean enable_index_missing_fields = false;
-  private Boolean enable_index_contained_resource = false;
-  private Boolean enable_repository_validating_interceptor = false;
-  private Boolean enforce_referential_integrity_on_delete = true;
-  private Boolean enforce_referential_integrity_on_write = true;
-  private Boolean etag_support_enabled = true;
-  private Boolean expunge_enabled = true;
-  private Boolean fhirpath_interceptor_enabled = false;
-  private Boolean filter_search_enabled = true;
-  private Boolean graphql_enabled = false;
-  private Boolean binary_storage_enabled = false;
-  private Integer inline_resource_storage_below_size = 0;
-  private Boolean bulk_export_enabled = false;
-  private Boolean bulk_import_enabled = false;
-  private Boolean default_pretty_print = true;
-  private Integer default_page_size = 20;
-  private Integer max_binary_size = null;
-  private Integer max_page_size = Integer.MAX_VALUE;
-  private Integer defer_indexing_for_codesystems_of_size = 100;
-  private Long retain_cached_searches_mins = 60L;
-  private Long reuse_cached_search_results_millis = 60000L;
-  private String server_address = null;
-  private EncodingEnum default_encoding = EncodingEnum.JSON;
-  private FhirVersionEnum fhir_version = FhirVersionEnum.R4;
-  private ClientIdStrategyEnum client_id_strategy = ClientIdStrategyEnum.ALPHANUMERIC;
-  private List<String> supported_resource_types = new ArrayList<>();
-  private List<Bundle.BundleType> allowed_bundle_types = null;
-  private Boolean narrative_enabled = true;
 
   private Boolean ig_runtime_upload_enabled = false;
 
@@ -134,7 +88,6 @@
   private Boolean install_transitive_ig_dependencies = true;
   private Map<String, PackageInstallationSpec> implementationGuides = null;
 
->>>>>>> f147c831
 	private String staticLocation = null;
 	private String staticLocationPrefix = "/static";
 	private Boolean lastn_enabled = false;
