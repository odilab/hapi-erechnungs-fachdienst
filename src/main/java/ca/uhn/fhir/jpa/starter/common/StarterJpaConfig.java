--- conflicted
+++ resolved
@@ -1,7 +1,6 @@
 package ca.uhn.fhir.jpa.starter.common;
 
 import ca.uhn.fhir.batch2.coordinator.JobDefinitionRegistry;
-import ca.uhn.fhir.batch2.jobs.export.BulkDataExportProvider;
 import ca.uhn.fhir.batch2.jobs.imprt.BulkDataImportProvider;
 import ca.uhn.fhir.batch2.jobs.reindex.ReindexJobParameters;
 import ca.uhn.fhir.batch2.jobs.reindex.ReindexProvider;
@@ -10,10 +9,7 @@
 import ca.uhn.fhir.context.FhirContext;
 import ca.uhn.fhir.context.FhirVersionEnum;
 import ca.uhn.fhir.context.support.IValidationSupport;
-<<<<<<< HEAD
-=======
-
->>>>>>> bfa85cee
+
 import ca.uhn.fhir.interceptor.api.IInterceptorBroadcaster;
 import ca.uhn.fhir.jpa.api.IDaoRegistry;
 import ca.uhn.fhir.jpa.api.config.JpaStorageSettings;
@@ -22,10 +18,7 @@
 import ca.uhn.fhir.jpa.api.dao.IFhirSystemDao;
 import ca.uhn.fhir.jpa.binary.interceptor.BinaryStorageInterceptor;
 import ca.uhn.fhir.jpa.binary.provider.BinaryAccessProvider;
-<<<<<<< HEAD
-=======
 import ca.uhn.fhir.batch2.jobs.export.BulkDataExportProvider;
->>>>>>> bfa85cee
 import ca.uhn.fhir.jpa.config.util.HapiEntityManagerFactoryUtil;
 import ca.uhn.fhir.jpa.config.util.ResourceCountCacheUtil;
 import ca.uhn.fhir.jpa.config.util.ValidationSupportConfigUtil;
@@ -80,24 +73,22 @@
 import org.springframework.orm.jpa.JpaTransactionManager;
 import org.springframework.orm.jpa.LocalContainerEntityManagerFactoryBean;
 import org.springframework.web.cors.CorsConfiguration;
+
 import javax.persistence.EntityManagerFactory;
 import javax.sql.DataSource;
 import java.util.*;
 
-import static ca.uhn.fhir.context.FhirVersionEnum.DSTU3;
-import static ca.uhn.fhir.context.FhirVersionEnum.R4;
 import static ca.uhn.fhir.jpa.starter.common.validation.IRepositoryValidationInterceptorFactory.ENABLE_REPOSITORY_VALIDATING_INTERCEPTOR;
 
 @Configuration
-// allow users to configure custom packages to scan for additional beans
+//allow users to configure custom packages to scan for additional beans
 @ComponentScan(basePackages = { "${hapi.fhir.custom-bean-packages:}" })
-@Import({ ThreadPoolFactoryConfig.class })
+@Import(
+	ThreadPoolFactoryConfig.class
+)
 public class StarterJpaConfig {
 
 	private static final org.slf4j.Logger ourLog = org.slf4j.LoggerFactory.getLogger(StarterJpaConfig.class);
-
-	public StarterJpaConfig() {
-	}
 
 	@Bean
 	public IFulltextSearchSvc fullTextSearchSvc() {
@@ -115,17 +106,14 @@
 		return ValidationSupportConfigUtil.newCachingValidationSupport(theJpaValidationSupportChain);
 	}
 
+
 	@Autowired
 	private ConfigurableEnvironment configurableEnvironment;
 
-<<<<<<< HEAD
-=======
-
-
->>>>>>> bfa85cee
+
+
 	/**
-	 * Customize the default/max page sizes for search results. You can set these
-	 * however
+	 * Customize the default/max page sizes for search results. You can set these however
 	 * you want, although very large page sizes will require a lot of RAM.
 	 */
 	@Bean
@@ -136,6 +124,7 @@
 		return pagingProvider;
 	}
 
+
 	@Bean
 	public IResourceSupportedSvc resourceSupportedSvc(IDaoRegistry theDaoRegistry) {
 		return new DaoRegistryResourceSupportedSvc(theDaoRegistry);
@@ -148,10 +137,8 @@
 
 	@Primary
 	@Bean
-	public LocalContainerEntityManagerFactoryBean entityManagerFactory(DataSource myDataSource,
-			ConfigurableListableBeanFactory myConfigurableListableBeanFactory, FhirContext theFhirContext) {
-		LocalContainerEntityManagerFactoryBean retVal = HapiEntityManagerFactoryUtil
-				.newEntityManagerFactory(myConfigurableListableBeanFactory, theFhirContext);
+	public LocalContainerEntityManagerFactoryBean entityManagerFactory(DataSource myDataSource, ConfigurableListableBeanFactory myConfigurableListableBeanFactory, FhirContext theFhirContext) {
+		LocalContainerEntityManagerFactoryBean retVal = HapiEntityManagerFactoryUtil.newEntityManagerFactory(myConfigurableListableBeanFactory, theFhirContext);
 		retVal.setPersistenceUnitName("HAPI_PU");
 
 		try {
@@ -159,8 +146,7 @@
 		} catch (Exception e) {
 			throw new ConfigurationException("Could not set the data source due to a configuration issue", e);
 		}
-		retVal.setJpaProperties(
-				EnvironmentHelper.getHibernateProperties(configurableEnvironment, myConfigurableListableBeanFactory));
+		retVal.setJpaProperties(EnvironmentHelper.getHibernateProperties(configurableEnvironment, myConfigurableListableBeanFactory));
 		return retVal;
 	}
 
@@ -177,10 +163,10 @@
 		return new HSearchSortHelperImpl(mySearchParamRegistry);
 	}
 
+
 	@Bean
 	@ConditionalOnProperty(prefix = "hapi.fhir", name = ENABLE_REPOSITORY_VALIDATING_INTERCEPTOR, havingValue = "true")
-	public RepositoryValidatingInterceptor repositoryValidatingInterceptor(
-			IRepositoryValidationInterceptorFactory factory) {
+	public RepositoryValidatingInterceptor repositoryValidatingInterceptor(IRepositoryValidationInterceptorFactory factory) {
 		return factory.buildUsingStoredStructureDefinitions();
 	}
 
@@ -202,35 +188,20 @@
 	@Bean("packageInstaller")
 	@Primary
 	@Conditional(OnImplementationGuidesPresent.class)
-	public IPackageInstallerSvc packageInstaller(AppProperties appProperties,
-			JobDefinition<ReindexJobParameters> reindexJobParametersJobDefinition,
-			JobDefinitionRegistry jobDefinitionRegistry, IPackageInstallerSvc packageInstallerSvc) {
+	public IPackageInstallerSvc packageInstaller(AppProperties appProperties, JobDefinition<ReindexJobParameters> reindexJobParametersJobDefinition, JobDefinitionRegistry jobDefinitionRegistry, IPackageInstallerSvc packageInstallerSvc)
+	{
 		jobDefinitionRegistry.addJobDefinitionIfNotRegistered(reindexJobParametersJobDefinition);
 
 		if (appProperties.getImplementationGuides() != null) {
-<<<<<<< HEAD
-			Map<String, AppProperties.ImplementationGuide> guides = appProperties.getImplementationGuides();
-			for (Map.Entry<String, AppProperties.ImplementationGuide> guide : guides.entrySet()) {
-				PackageInstallationSpec packageInstallationSpec = new PackageInstallationSpec()
-						.setPackageUrl(guide.getValue().getUrl()).setName(guide.getValue().getName())
-						.setVersion(guide.getValue().getVersion())
-						.setInstallMode(PackageInstallationSpec.InstallModeEnum.STORE_AND_INSTALL);
-				packageInstallationSpec.setReloadExisting(appProperties.getReload_existing_implementationguides());
-				if (appProperties.getInstall_transitive_ig_dependencies()) {
-					packageInstallationSpec.setFetchDependencies(true);
-					packageInstallationSpec.setDependencyExcludes(
-							ImmutableList.of("hl7.fhir.r2.core", "hl7.fhir.r3.core", "hl7.fhir.r4.core", "hl7.fhir.r5.core"));
-=======
 			Map<String, PackageInstallationSpec> guides = appProperties.getImplementationGuides();
 			for (Map.Entry<String, PackageInstallationSpec> guidesEntry : guides.entrySet()) {
 				PackageInstallationSpec packageInstallationSpec = guidesEntry.getValue();
 				if (appProperties.getInstall_transitive_ig_dependencies()) {
 
 					packageInstallationSpec.addDependencyExclude("hl7.fhir.r2.core")
-							.addDependencyExclude("hl7.fhir.r3.core")
-							.addDependencyExclude("hl7.fhir.r4.core")
-							.addDependencyExclude("hl7.fhir.r5.core");
->>>>>>> bfa85cee
+						.addDependencyExclude("hl7.fhir.r3.core")
+						.addDependencyExclude("hl7.fhir.r4.core")
+						.addDependencyExclude("hl7.fhir.r5.core");
 				}
 				packageInstallerSvc.install(packageInstallationSpec);
 			}
@@ -270,24 +241,7 @@
 	}
 
 	@Bean
-	public RestfulServer restfulServer(IFhirSystemDao<?, ?> fhirSystemDao, AppProperties appProperties,
-												  DaoRegistry daoRegistry,
-												  Optional<MdmProviderLoader> mdmProviderProvider, IJpaSystemProvider jpaSystemProvider,
-												  ResourceProviderFactory resourceProviderFactory, JpaStorageSettings jpaStorageSettings,
-												  ISearchParamRegistry searchParamRegistry, IValidationSupport theValidationSupport,
-												  DatabaseBackedPagingProvider databaseBackedPagingProvider, LoggingInterceptor loggingInterceptor,
-												  Optional<TerminologyUploaderProvider> terminologyUploaderProvider,
-												  Optional<SubscriptionTriggeringProvider> subscriptionTriggeringProvider,
-												  Optional<CorsInterceptor> corsInterceptor, IInterceptorBroadcaster interceptorBroadcaster,
-												  Optional<BinaryAccessProvider> binaryAccessProvider, BinaryStorageInterceptor binaryStorageInterceptor,
-												  IValidatorModule validatorModule, Optional<GraphQLProvider> graphQLProvider,
-												  BulkDataExportProvider bulkDataExportProvider, BulkDataImportProvider bulkDataImportProvider,
-												  ValueSetOperationProvider theValueSetOperationProvider, ReindexProvider reindexProvider,
-												  PartitionManagementProvider partitionManagementProvider,
-												  Optional<RepositoryValidatingInterceptor> repositoryValidatingInterceptor,
-												  IPackageInstallerSvc packageInstallerSvc, ThreadSafeResourceDeleterSvc theThreadSafeResourceDeleterSvc,
-												  ApplicationContext appContext,
-												  Optional<IpsOperationProvider> theIpsOperationProvider) {
+	public RestfulServer restfulServer(IFhirSystemDao<?, ?> fhirSystemDao, AppProperties appProperties, DaoRegistry daoRegistry, Optional<MdmProviderLoader> mdmProviderProvider, IJpaSystemProvider jpaSystemProvider, ResourceProviderFactory resourceProviderFactory, JpaStorageSettings jpaStorageSettings, ISearchParamRegistry searchParamRegistry, IValidationSupport theValidationSupport, DatabaseBackedPagingProvider databaseBackedPagingProvider, LoggingInterceptor loggingInterceptor, Optional<TerminologyUploaderProvider> terminologyUploaderProvider, Optional<SubscriptionTriggeringProvider> subscriptionTriggeringProvider, Optional<CorsInterceptor> corsInterceptor, IInterceptorBroadcaster interceptorBroadcaster, Optional<BinaryAccessProvider> binaryAccessProvider, BinaryStorageInterceptor binaryStorageInterceptor, IValidatorModule validatorModule, Optional<GraphQLProvider> graphQLProvider, BulkDataExportProvider bulkDataExportProvider, BulkDataImportProvider bulkDataImportProvider, ValueSetOperationProvider theValueSetOperationProvider, ReindexProvider reindexProvider, PartitionManagementProvider partitionManagementProvider, Optional<RepositoryValidatingInterceptor> repositoryValidatingInterceptor, IPackageInstallerSvc packageInstallerSvc, ThreadSafeResourceDeleterSvc theThreadSafeResourceDeleterSvc, ApplicationContext appContext, Optional<IpsOperationProvider> theIpsOperationProvider) {
 		RestfulServer fhirServer = new RestfulServer(fhirSystemDao.getContext());
 
 		List<String> supportedResourceTypes = appProperties.getSupported_resource_types();
@@ -305,21 +259,18 @@
 			fhirSystemDao.getContext().setNarrativeGenerator(new NullNarrativeGenerator());
 		}
 
-		if (appProperties.getMdm_enabled()) {
-			mdmProviderProvider.get().loadProvider();
-		}
+		if (appProperties.getMdm_enabled()) mdmProviderProvider.get().loadProvider();
 
 		fhirServer.registerProviders(resourceProviderFactory.createProviders());
 		fhirServer.registerProvider(jpaSystemProvider);
-		fhirServer.setServerConformanceProvider(calculateConformanceProvider(fhirSystemDao, fhirServer,
-				jpaStorageSettings, searchParamRegistry, theValidationSupport));
+		fhirServer.setServerConformanceProvider(calculateConformanceProvider(fhirSystemDao, fhirServer, jpaStorageSettings, searchParamRegistry, theValidationSupport));
 
 		/*
 		 * ETag Support
 		 */
 
-		if (!appProperties.getEtag_support_enabled())
-			fhirServer.setETagSupport(ETagSupportEnum.DISABLED);
+		if (!appProperties.getEtag_support_enabled()) fhirServer.setETagSupport(ETagSupportEnum.DISABLED);
+
 
 		/*
 		 * Default to JSON and pretty printing
@@ -356,8 +307,7 @@
 		/*
 		 * If you are hosting this server at a specific DNS name, the server will try to
 		 * figure out the FHIR base URL based on what the web container tells it, but
-		 * this doesn't always work. If you are setting links in your search bundles
-		 * that
+		 * this doesn't always work. If you are setting links in your search bundles that
 		 * just refer to "localhost", you might want to use a server address strategy:
 		 */
 		String serverAddress = appProperties.getServer_address();
@@ -365,24 +315,19 @@
 			fhirServer.setServerAddressStrategy(new HardcodedServerAddressStrategy(serverAddress));
 		} else if (appProperties.getUse_apache_address_strategy()) {
 			boolean useHttps = appProperties.getUse_apache_address_strategy_https();
-			fhirServer.setServerAddressStrategy(
-					useHttps ? ApacheProxyAddressStrategy.forHttps() : ApacheProxyAddressStrategy.forHttp());
+			fhirServer.setServerAddressStrategy(useHttps ? ApacheProxyAddressStrategy.forHttps() : ApacheProxyAddressStrategy.forHttp());
 		} else {
 			fhirServer.setServerAddressStrategy(new IncomingRequestAddressStrategy());
 		}
 
 		/*
-		 * If you are using DSTU3+, you may want to add a terminology uploader, which
-		 * allows
-		 * uploading of external terminologies such as Snomed CT. Note that this
-		 * uploader
-		 * does not have any security attached (any anonymous user may use it by
-		 * default)
-		 * so it is a potential security vulnerability. Consider using an
-		 * AuthorizationInterceptor
+		 * If you are using DSTU3+, you may want to add a terminology uploader, which allows
+		 * uploading of external terminologies such as Snomed CT. Note that this uploader
+		 * does not have any security attached (any anonymous user may use it by default)
+		 * so it is a potential security vulnerability. Consider using an AuthorizationInterceptor
 		 * with this feature.
 		 */
-		if (fhirSystemDao.getContext().getVersion().getVersion().isEqualOrNewerThan(DSTU3)) { // <-- ENABLED RIGHT NOW
+		if (fhirSystemDao.getContext().getVersion().getVersion().isEqualOrNewerThan(FhirVersionEnum.DSTU3)) { // <-- ENABLED RIGHT NOW
 			fhirServer.registerProvider(terminologyUploaderProvider.get());
 		}
 
@@ -400,8 +345,7 @@
 		}
 
 		if (appProperties.getAllow_cascading_deletes()) {
-			CascadingDeleteInterceptor cascadingDeleteInterceptor = new CascadingDeleteInterceptor(
-					fhirSystemDao.getContext(), daoRegistry, interceptorBroadcaster, theThreadSafeResourceDeleterSvc);
+			CascadingDeleteInterceptor cascadingDeleteInterceptor = new CascadingDeleteInterceptor(fhirSystemDao.getContext(), daoRegistry, interceptorBroadcaster, theThreadSafeResourceDeleterSvc);
 			fhirServer.registerInterceptor(cascadingDeleteInterceptor);
 		}
 
@@ -430,7 +374,7 @@
 
 		// GraphQL
 		if (appProperties.getGraphql_enabled()) {
-			if (fhirSystemDao.getContext().getVersion().getVersion().isEqualOrNewerThan(DSTU3)) {
+			if (fhirSystemDao.getContext().getVersion().getVersion().isEqualOrNewerThan(FhirVersionEnum.DSTU3)) {
 				fhirServer.registerProvider(graphQLProvider.get());
 			}
 		}
@@ -444,15 +388,16 @@
 			fhirServer.registerProvider(bulkDataExportProvider);
 		}
 
-		// Bulk Import
+		//Bulk Import
 		if (appProperties.getBulk_import_enabled()) {
 			fhirServer.registerProvider(bulkDataImportProvider);
 		}
 
+
 		// valueSet Operations i.e $expand
 		fhirServer.registerProvider(theValueSetOperationProvider);
 
-		// reindex Provider $reindex
+		//reindex Provider $reindex
 		fhirServer.registerProvider(reindexProvider);
 
 		// Partitioning
@@ -466,7 +411,8 @@
 		// register custom interceptors
 		registerCustomInterceptors(fhirServer, appContext, appProperties.getCustomInterceptorClasses());
 
-		// register the IPS Provider
+
+		//register the IPS Provider
 		if (!theIpsOperationProvider.isEmpty()) {
 			fhirServer.registerProvider(theIpsOperationProvider.get());
 		}
@@ -478,8 +424,7 @@
 	 * check the properties for custom interceptor classes and registers them.
 	 */
 	@SuppressWarnings({ "unchecked", "rawtypes" })
-	private void registerCustomInterceptors(RestfulServer fhirServer, ApplicationContext theAppContext,
-			List<String> customInterceptorClasses) {
+	private void registerCustomInterceptors(RestfulServer fhirServer, ApplicationContext theAppContext, List<String> customInterceptorClasses) {
 
 		if (customInterceptorClasses == null) {
 			return;
@@ -513,37 +458,30 @@
 		}
 	}
 
-	public static IServerConformanceProvider<?> calculateConformanceProvider(IFhirSystemDao fhirSystemDao,
-			RestfulServer fhirServer, JpaStorageSettings jpaStorageSettings, ISearchParamRegistry searchParamRegistry,
-			IValidationSupport theValidationSupport) {
+	public static IServerConformanceProvider<?> calculateConformanceProvider(IFhirSystemDao fhirSystemDao, RestfulServer fhirServer, JpaStorageSettings jpaStorageSettings, ISearchParamRegistry searchParamRegistry, IValidationSupport theValidationSupport) {
 		FhirVersionEnum fhirVersion = fhirSystemDao.getContext().getVersion().getVersion();
 		if (fhirVersion == FhirVersionEnum.DSTU2) {
-			JpaConformanceProviderDstu2 confProvider = new JpaConformanceProviderDstu2(fhirServer, fhirSystemDao,
-					jpaStorageSettings);
+			JpaConformanceProviderDstu2 confProvider = new JpaConformanceProviderDstu2(fhirServer, fhirSystemDao, jpaStorageSettings);
 			confProvider.setImplementationDescription("HAPI FHIR DSTU2 Server");
 			return confProvider;
-		} else if (fhirVersion == DSTU3) {
-
-			JpaConformanceProviderDstu3 confProvider = new JpaConformanceProviderDstu3(fhirServer, fhirSystemDao,
-					jpaStorageSettings, searchParamRegistry);
+		} else if (fhirVersion == FhirVersionEnum.DSTU3) {
+
+			JpaConformanceProviderDstu3 confProvider = new JpaConformanceProviderDstu3(fhirServer, fhirSystemDao, jpaStorageSettings, searchParamRegistry);
 			confProvider.setImplementationDescription("HAPI FHIR DSTU3 Server");
 			return confProvider;
-		} else if (fhirVersion == R4) {
-
-			JpaCapabilityStatementProvider confProvider = new JpaCapabilityStatementProvider(fhirServer, fhirSystemDao,
-					jpaStorageSettings, searchParamRegistry, theValidationSupport);
+		} else if (fhirVersion == FhirVersionEnum.R4) {
+
+			JpaCapabilityStatementProvider confProvider = new JpaCapabilityStatementProvider(fhirServer, fhirSystemDao, jpaStorageSettings, searchParamRegistry, theValidationSupport);
 			confProvider.setImplementationDescription("HAPI FHIR R4 Server");
 			return confProvider;
 		} else if (fhirVersion == FhirVersionEnum.R4B) {
 
-			JpaCapabilityStatementProvider confProvider = new JpaCapabilityStatementProvider(fhirServer, fhirSystemDao,
-					jpaStorageSettings, searchParamRegistry, theValidationSupport);
+			JpaCapabilityStatementProvider confProvider = new JpaCapabilityStatementProvider(fhirServer, fhirSystemDao, jpaStorageSettings, searchParamRegistry, theValidationSupport);
 			confProvider.setImplementationDescription("HAPI FHIR R4B Server");
 			return confProvider;
 		} else if (fhirVersion == FhirVersionEnum.R5) {
 
-			JpaCapabilityStatementProvider confProvider = new JpaCapabilityStatementProvider(fhirServer, fhirSystemDao,
-					jpaStorageSettings, searchParamRegistry, theValidationSupport);
+			JpaCapabilityStatementProvider confProvider = new JpaCapabilityStatementProvider(fhirServer, fhirSystemDao, jpaStorageSettings, searchParamRegistry, theValidationSupport);
 			confProvider.setImplementationDescription("HAPI FHIR R5 Server");
 			return confProvider;
 		} else {
