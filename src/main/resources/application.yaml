spring:
  datasource:
    url: 'jdbc:h2:file:./target/database/h2'
    #url: jdbc:h2:mem:test_mem
    username: sa
    password: null
    driverClassName: org.h2.Driver
    max-active: 15

    # database connection pool size
    hikari:
      maximum-pool-size: 10
  jpa:
    properties:
      hibernate.format_sql: false
      hibernate.show_sql: false
#      hibernate.dialect: org.hibernate.dialect.h2dialect
#      hibernate.hbm2ddl.auto: update
#      hibernate.jdbc.batch_size: 20
#      hibernate.cache.use_query_cache: false
#      hibernate.cache.use_second_level_cache: false
#      hibernate.cache.use_structured_entries: false
#      hibernate.cache.use_minimal_puts: false
###    These settings will enable fulltext search with lucene
#      hibernate.search.enabled: true
#      hibernate.search.backend.type: lucene
#      hibernate.search.backend.analysis.configurer: ca.uhn.fhir.jpa.search.HapiLuceneAnalysisConfigurer
#      hibernate.search.backend.directory.type: local-filesystem
#      hibernate.search.backend.directory.root: target/lucenefiles
#      hibernate.search.backend.lucene_version: lucene_current
  batch:
    job:
      enabled: false
hapi:
  fhir:
    ### This is the FHIR version. Choose between, DSTU2, DSTU3, R4 or R5
    fhir_version: R4
### enable to use the ApacheProxyAddressStrategy which uses X-Forwarded-* headers
### to determine the FHIR server address
#   use_apache_address_strategy: false
### forces the use of the https:// protocol for the returned server address.
### alternatively, it may be set using the X-Forwarded-Proto header.
#   use_apache_address_strategy_https: false
### enable to set the Server URL
#    server_address: http://hapi.fhir.org/baseR4
#    defer_indexing_for_codesystems_of_size: 101
#    implementationguides:
###    example from registry (packages.fhir.org)
#      swiss:
#        name: swiss.mednet.fhir
#        version: 0.8.0
#      example not from registry
#      ips_1_0_0:
#        url: https://build.fhir.org/ig/HL7/fhir-ips/package.tgz
#        name: hl7.fhir.uv.ips
#        version: 1.0.0
#    supported_resource_types:
#      - Patient
#      - Observation
#    allow_cascading_deletes: true
#    allow_contains_searches: true
#    allow_external_references: true
#    allow_multiple_delete: true
#    allow_override_default_search_params: true
#    allow_placeholder_references: true
#    auto_create_placeholder_reference_targets: false
#    cql_enabled: true
#    default_encoding: JSON
#    default_pretty_print: true
#    default_page_size: 20
#    enable_repository_validating_interceptor: false
#    enable_index_missing_fields: false
#    enable_index_contained_resource: false
#    enforce_referential_integrity_on_delete: false
#    enforce_referential_integrity_on_write: false
#    etag_support_enabled: true
#    expunge_enabled: true
#    daoconfig_client_id_strategy: null
#    client_id_strategy: ALPHANUMERIC
#    fhirpath_interceptor_enabled: false
#    filter_search_enabled: true
#    graphql_enabled: true
#    narrative_enabled: true
<<<<<<< HEAD
    #partitioning:
    #  allow_references_across_partitions: false
    #  partitioning_include_in_search_hashes: false
    #cors:
    #  allow_Credentials: true
      # Supports multiple, comma separated allowed origin entries
      # cors.allowed_origin=http://localhost:8080,https://localhost:8080,https://fhirtest.uhn.ca
    #  allowed_origin:
    #    - '*'

    # Search coordinator thread pool sizes
    search-coord-core-pool-size: 20
    search-coord-max-pool-size: 100
    search-coord-queue-capacity: 200

=======
#    partitioning:
#      allow_references_across_partitions: false
#      partitioning_include_in_search_hashes: false
    cors:
      allow_Credentials: true
      # These are allowed_origin patterns, see: https://docs.spring.io/spring-framework/docs/current/javadoc-api/org/springframework/web/cors/CorsConfiguration.html#setAllowedOriginPatterns-java.util.List-
      allowed_origin:
        - '*'
>>>>>>> 9760e586
#    logger:
#      error_format: 'ERROR - ${requestVerb} ${requestUrl}'
#      format: >-
#        Path[${servletPath}] Source[${requestHeader.x-forwarded-for}]
#        Operation[${operationType} ${operationName} ${idOrResourceName}]
#        UA[${requestHeader.user-agent}] Params[${requestParameters}]
#        ResponseEncoding[${responseEncodingNoDefault}]
#      log_exceptions: true
#      name: fhirtest.access
#    max_binary_size: 104857600
#    max_page_size: 200
#    retain_cached_searches_mins: 60
#    reuse_cached_search_results_millis: 60000
    tester:
        home:
          name: Local Tester
          server_address: 'http://localhost:8080/fhir'
          refuse_to_fetch_third_party_urls: false
          fhir_version: R4
        global:
          name: Global Tester
          server_address: "http://hapi.fhir.org/baseR4"
          refuse_to_fetch_third_party_urls: false
          fhir_version: R4
#    validation:
#      requests_enabled: true
#      responses_enabled: true
#    binary_storage_enabled: true
#    bulk_export_enabled: true
#    subscription:
#      resthook_enabled: false
#      websocket_enabled: false
#      email:
#        from: some@test.com
#        host: google.com
#        port:
#        username:
#        password:
#        auth:
#        startTlsEnable:
#        startTlsRequired:
#        quitWait:
#    lastn_enabled: true
###  This is configuration for normalized quantity serach level default is 0
###   0: NORMALIZED_QUANTITY_SEARCH_NOT_SUPPORTED - default
###   1: NORMALIZED_QUANTITY_STORAGE_SUPPORTED
###   2: NORMALIZED_QUANTITY_SEARCH_SUPPORTED
#    normalized_quantity_search_level: 2
#elasticsearch:
#  debug:
#    pretty_print_json_log: false
#    refresh_after_write: false
#  enabled: false
#  password: SomePassword
#  required_index_status: YELLOW
#  rest_url: 'localhost:9200'
#  protocol: 'http'
#  schema_management_strategy: CREATE
#  username: SomeUsername<|MERGE_RESOLUTION|>--- conflicted
+++ resolved
@@ -81,32 +81,20 @@
 #    filter_search_enabled: true
 #    graphql_enabled: true
 #    narrative_enabled: true
-<<<<<<< HEAD
-    #partitioning:
-    #  allow_references_across_partitions: false
-    #  partitioning_include_in_search_hashes: false
-    #cors:
-    #  allow_Credentials: true
-      # Supports multiple, comma separated allowed origin entries
-      # cors.allowed_origin=http://localhost:8080,https://localhost:8080,https://fhirtest.uhn.ca
-    #  allowed_origin:
-    #    - '*'
+#    partitioning:
+#      allow_references_across_partitions: false
+#      partitioning_include_in_search_hashes: false
+     cors:
+       allow_Credentials: true
+       # These are allowed_origin patterns, see: https://docs.spring.io/spring-framework/docs/current/javadoc-api/org/springframework/web/cors/CorsConfiguration.html#setAllowedOriginPatterns-java.util.List-
+       allowed_origin:
+       - '*'
 
     # Search coordinator thread pool sizes
     search-coord-core-pool-size: 20
     search-coord-max-pool-size: 100
     search-coord-queue-capacity: 200
 
-=======
-#    partitioning:
-#      allow_references_across_partitions: false
-#      partitioning_include_in_search_hashes: false
-    cors:
-      allow_Credentials: true
-      # These are allowed_origin patterns, see: https://docs.spring.io/spring-framework/docs/current/javadoc-api/org/springframework/web/cors/CorsConfiguration.html#setAllowedOriginPatterns-java.util.List-
-      allowed_origin:
-        - '*'
->>>>>>> 9760e586
 #    logger:
 #      error_format: 'ERROR - ${requestVerb} ${requestUrl}'
 #      format: >-
