<project xmlns="http://maven.apache.org/POM/4.0.0"
         xmlns:xsi="http://www.w3.org/2001/XMLSchema-instance"
         xsi:schemaLocation="http://maven.apache.org/POM/4.0.0 http://maven.apache.org/xsd/maven-4.0.0.xsd">
    <modelVersion>4.0.0</modelVersion>

    <!-- one-liner to take you to the cloud with settings form the application.yaml file: -->
    <!-- 'mvn clean package com.google.cloud.tools:jib-maven-plugin:dockerBuild -Dimage=distroless-hapi && docker run -p 8080:8080 distroless-hapi' -->
    <!--
    Note: HAPI projects use the "hapi-fhir" POM as their base to provide easy management.
    You do not need to use this in your own projects, so the "parent" tag and it's
    contents below may be removed
    if you are using this file as a basis for your own project.
    -->
    <parent>
        <groupId>ca.uhn.hapi.fhir</groupId>
        <artifactId>hapi-fhir</artifactId>
        <version>6.11.7-SNAPSHOT</version>
    </parent>

    <artifactId>hapi-fhir-jpaserver-starter</artifactId>
    <packaging>war</packaging>

    <properties>
        <java.version>11</java.version>
<<<<<<< HEAD
        <jetty_11_version>11.0.18</jetty_11_version>
=======
>>>>>>> 55e06699
    </properties>

    <prerequisites>
        <maven>3.8.3</maven>
    </prerequisites>

    <name>HAPI FHIR JPA Server - Starter Project</name>

    <repositories>
        <repository>
            <id>oss-snapshots</id>
            <snapshots>
                <enabled>true</enabled>
            </snapshots>
            <url>https://oss.sonatype.org/content/repositories/snapshots/</url>
        </repository>
    </repositories>

    <dependencyManagement>
       <dependencies>
           <dependency>
               <groupId>org.glassfish.jaxb</groupId>
               <artifactId>jaxb-runtime</artifactId>
               <version>2.3.8</version>
           </dependency>
       </dependencies>
    </dependencyManagement>

    <dependencies>

        <dependency>
            <groupId>org.postgresql</groupId>
            <artifactId>postgresql</artifactId>
        </dependency>
        <dependency>
          <groupId>com.microsoft.sqlserver</groupId>
          <artifactId>mssql-jdbc</artifactId>
        </dependency>

        <!-- Needed for Email subscriptions -->
        <dependency>
            <groupId>org.simplejavamail</groupId>
            <artifactId>simple-java-mail</artifactId>
            <exclusions>
                <exclusion>
                    <groupId>jakarta.annotation</groupId>
                    <artifactId>jakarta.annotation-api</artifactId>
                </exclusion>
            </exclusions>
        </dependency>

        <!-- This dependency includes the core HAPI-FHIR classes -->
        <dependency>
            <groupId>ca.uhn.hapi.fhir</groupId>
            <artifactId>hapi-fhir-base</artifactId>
            <version>${project.version}</version>
        </dependency>
        <!-- This dependency includes the EmailSenderImpl we will be using instead of standard javamail.-->
        <dependency>
            <groupId>ca.uhn.hapi.fhir</groupId>
            <artifactId>hapi-fhir-jpaserver-subscription</artifactId>
            <version>${project.version}</version>
            <exclusions>
                <exclusion>
                    <groupId>com.zaxxer</groupId>
                    <artifactId>HikariCP-java7</artifactId>
                </exclusion>
            </exclusions>
        </dependency>

        <!-- This dependency includes the JPA server itself, which is packaged separately from the rest of HAPI FHIR -->
        <dependency>
            <groupId>ca.uhn.hapi.fhir</groupId>
            <artifactId>hapi-fhir-jpaserver-base</artifactId>
            <version>${project.version}</version>
            <exclusions>
                <exclusion>
                    <groupId>org.springframework</groupId>
                    <artifactId>spring-jcl</artifactId>
                </exclusion>
                <exclusion>
                    <groupId>commons-logging</groupId>
                    <artifactId>commons-logging</artifactId>
                </exclusion>
            </exclusions>
        </dependency>
        <!-- This dependency includes the JPA CQL Server -->
        <dependency>
            <groupId>ca.uhn.hapi.fhir</groupId>
            <artifactId>hapi-fhir-storage-cr</artifactId>
            <version>${project.version}</version>
        </dependency>
        <!-- This dependency includes the JPA MDM Server -->
        <dependency>
            <groupId>ca.uhn.hapi.fhir</groupId>
            <artifactId>hapi-fhir-jpaserver-mdm</artifactId>
            <version>${project.version}</version>
        </dependency>
        <dependency>
            <groupId>org.springframework</groupId>
            <artifactId>spring-context</artifactId>
        </dependency>
        <!-- This dependency includes the CDS Hooks Server -->
        <dependency>
          <groupId>ca.uhn.hapi.fhir</groupId>
          <artifactId>hapi-fhir-server-cds-hooks</artifactId>
          <version>${project.version}</version>
        </dependency>
        <!-- This dependency includes the OpenAPI Server -->
        <dependency>
            <groupId>ca.uhn.hapi.fhir</groupId>
            <artifactId>hapi-fhir-server-openapi</artifactId>
            <version>${project.version}</version>
            <exclusions>
                <exclusion>
                    <groupId>org.yaml</groupId>
                    <artifactId>snakeyaml</artifactId>
                </exclusion>
            </exclusions>
        </dependency>
        <!-- This dependency is used for the "FHIR Tester" web app overlay -->
        <dependency>
            <groupId>ca.uhn.hapi.fhir</groupId>
            <artifactId>hapi-fhir-testpage-overlay</artifactId>
            <version>${project.version}</version>
            <type>war</type>
            <scope>provided</scope>
        </dependency>
        <dependency>
            <groupId>ca.uhn.hapi.fhir</groupId>
            <artifactId>hapi-fhir-testpage-overlay</artifactId>
            <version>${project.version}</version>
            <classifier>classes</classifier>
        </dependency>
        <!-- This dependency is used to include the IPS Base Implementation -->
        <dependency>
            <groupId>ca.uhn.hapi.fhir</groupId>
            <artifactId>hapi-fhir-jpaserver-ips</artifactId>
            <version>${project.version}</version>
        </dependency>

        <!-- HAPI-FHIR uses Logback for logging support. The logback library is included automatically by Maven as a part of the hapi-fhir-base dependency, but you also need to include a logging library. Logback
            is used here, but log4j would also be fine. -->
        <dependency>
            <groupId>ch.qos.logback</groupId>
            <artifactId>logback-classic</artifactId>
        </dependency>
        <dependency>
            <groupId>ch.qos.logback</groupId>
            <artifactId>logback-core</artifactId>
        </dependency>

        <!-- Needed for JEE/Servlet support -->
        <dependency>
            <groupId>jakarta.servlet</groupId>
            <artifactId>jakarta.servlet-api</artifactId>
            <scope>provided</scope>
        </dependency>

        <!-- If you are using HAPI narrative generation, you will need to include Thymeleaf as well. Otherwise the following can be omitted. -->
        <dependency>
            <groupId>org.thymeleaf</groupId>
            <artifactId>thymeleaf</artifactId>
        </dependency>

        <!-- Used for CORS support -->
        <!-- Spring Web is used to deploy the server to a web container. -->
        <dependency>
            <groupId>org.springframework</groupId>
            <artifactId>spring-web</artifactId>
        </dependency>

        <!-- You may not need this if you are deploying to an application server which provides database connection pools itself. -->
        <dependency>
            <groupId>org.apache.commons</groupId>
            <artifactId>commons-dbcp2</artifactId>
            <exclusions>
                <exclusion>
                    <groupId>commons-logging</groupId>
                    <artifactId>commons-logging</artifactId>
                </exclusion>
            </exclusions>
        </dependency>

        <!-- This example uses H2 embedded database. If you are using another database such as Mysql or Oracle, you may omit the following dependencies and replace them with an appropriate database client
            dependency for your database platform. -->
        <dependency>
            <groupId>com.h2database</groupId>
            <artifactId>h2</artifactId>
        </dependency>

        <!-- webjars -->
        <dependency>
            <groupId>org.webjars</groupId>
            <artifactId>Eonasdan-bootstrap-datetimepicker</artifactId>
        </dependency>
        <dependency>
            <groupId>org.webjars</groupId>
            <artifactId>font-awesome</artifactId>
        </dependency>
        <dependency>
            <groupId>org.webjars.bower</groupId>
            <artifactId>awesome-bootstrap-checkbox</artifactId>
        </dependency>
        <dependency>
            <groupId>org.webjars</groupId>
            <artifactId>jstimezonedetect</artifactId>
        </dependency>
        <dependency>
            <groupId>org.webjars</groupId>
            <artifactId>select2</artifactId>
        </dependency>
        <dependency>
            <groupId>org.webjars.bower</groupId>
            <artifactId>jquery</artifactId>
        </dependency>
        <dependency>
            <groupId>org.webjars.bower</groupId>
            <artifactId>moment</artifactId>
        </dependency>

        <!-- The following dependencies are only needed for automated unit tests, you do not neccesarily need them to run the example. -->
        <dependency>
            <groupId>co.elastic.clients</groupId>
            <artifactId>elasticsearch-java</artifactId>
<<<<<<< HEAD
=======
            <scope>test</scope>
        </dependency>

        <dependency>
            <groupId>org.eclipse.jetty</groupId>
            <artifactId>jetty-http</artifactId>
>>>>>>> 55e06699
            <scope>test</scope>
        </dependency>

        <dependency>
            <groupId>org.eclipse.jetty</groupId>
<<<<<<< HEAD
            <artifactId>jetty-servlets</artifactId>
            <version>${jetty_11_version}</version>
=======
            <artifactId>jetty-io</artifactId>
>>>>>>> 55e06699
            <scope>test</scope>
        </dependency>
        <dependency>
            <groupId>org.eclipse.jetty</groupId>
<<<<<<< HEAD
            <artifactId>jetty-servlet</artifactId>
            <version>${jetty_11_version}</version>
=======
            <artifactId>jetty-security</artifactId>
>>>>>>> 55e06699
            <scope>test</scope>
        </dependency>
        <dependency>
            <groupId>org.eclipse.jetty</groupId>
<<<<<<< HEAD
            <artifactId>jetty-http</artifactId>
            <version>${jetty_11_version}</version>
            <scope>test</scope>
        </dependency>
        <dependency>
            <groupId>org.eclipse.jetty</groupId>
            <artifactId>jetty-io</artifactId>
            <version>${jetty_11_version}</version>
            <scope>test</scope>
        </dependency>
        <dependency>
            <groupId>org.eclipse.jetty</groupId>
            <artifactId>jetty-security</artifactId>
            <version>${jetty_11_version}</version>
            <scope>test</scope>
        </dependency>
        <dependency>
            <groupId>org.eclipse.jetty</groupId>
            <artifactId>jetty-xml</artifactId>
            <version>${jetty_11_version}</version>
=======
            <artifactId>jetty-xml</artifactId>
            <scope>test</scope>
        </dependency>
        <dependency>
            <groupId>org.eclipse.jetty.ee10</groupId>
            <artifactId>jetty-ee10-servlet</artifactId>
            <scope>test</scope>
        </dependency>
        <dependency>
            <groupId>org.eclipse.jetty.ee10</groupId>
            <artifactId>jetty-ee10-servlets</artifactId>
            <scope>test</scope>
        </dependency>
        <dependency>
            <groupId>org.eclipse.jetty.ee10.websocket</groupId>
            <artifactId>jetty-ee10-websocket-jakarta-client</artifactId>
            <scope>test</scope>
        </dependency>
        <dependency>
            <groupId>org.eclipse.jetty.ee10.websocket</groupId>
            <artifactId>jetty-ee10-websocket-jakarta-server</artifactId>
            <scope>test</scope>
        </dependency>
        <dependency>
            <groupId>org.eclipse.jetty.ee10.websocket</groupId>
            <artifactId>jetty-ee10-websocket-jetty-server</artifactId>
            <version>${jetty_version}</version>
>>>>>>> 55e06699
            <scope>test</scope>
        </dependency>
        <dependency>
            <groupId>org.eclipse.jetty.websocket</groupId>
<<<<<<< HEAD
            <artifactId>websocket-jetty-server</artifactId>
            <version>${jetty_11_version}</version>
            <scope>test</scope>
        </dependency>
        <dependency>
            <groupId>org.eclipse.jetty.websocket</groupId>
            <artifactId>websocket-jetty-api</artifactId>
            <version>${jetty_11_version}</version>
            <scope>test</scope>
        </dependency>
        <dependency>
            <groupId>org.eclipse.jetty.websocket</groupId>
            <artifactId>websocket-jetty-client</artifactId>
            <version>${jetty_11_version}</version>
            <scope>test</scope>
        </dependency>
        <dependency>
            <groupId>org.eclipse.jetty.websocket</groupId>
            <artifactId>websocket-core-client</artifactId>
            <version>${jetty_11_version}</version>
=======
            <artifactId>jetty-websocket-jetty-server</artifactId>
>>>>>>> 55e06699
            <scope>test</scope>
        </dependency>
        <dependency>
            <groupId>org.eclipse.jetty</groupId>
            <artifactId>jetty-server</artifactId>
            <version>${jetty_11_version}</version>
            <scope>test</scope>
        </dependency>
        <dependency>
            <groupId>org.eclipse.jetty</groupId>
            <artifactId>jetty-util</artifactId>
            <version>${jetty_11_version}</version>
            <scope>test</scope>
        </dependency>

        <dependency>
<<<<<<< HEAD
            <groupId>org.eclipse.jetty</groupId>
            <artifactId>jetty-webapp</artifactId>
            <version>${jetty_11_version}</version>
=======
            <groupId>ca.uhn.hapi.fhir</groupId>
            <artifactId>hapi-fhir-jpaserver-test-utilities</artifactId>
            <version>${project.version}</version>
>>>>>>> 55e06699
            <scope>test</scope>
            <exclusions>
                <exclusion>
                    <groupId>com.sun.xml.bind</groupId>
                    <artifactId>jaxb-impl</artifactId>
                </exclusion>
            </exclusions>
        </dependency>

<<<<<<< HEAD
        <dependency>
            <groupId>ca.uhn.hapi.fhir</groupId>
            <artifactId>hapi-fhir-jpaserver-test-utilities</artifactId>
            <version>${project.version}</version>
            <scope>test</scope>
            <exclusions>
                <exclusion>
                    <groupId>com.sun.xml.bind</groupId>
                    <artifactId>jaxb-impl</artifactId>
                </exclusion>
            </exclusions>
        </dependency>

=======
>>>>>>> 55e06699
        <dependency>
            <groupId>org.testcontainers</groupId>
            <artifactId>testcontainers</artifactId>
            <scope>test</scope>
        </dependency>
        <dependency>
            <groupId>org.testcontainers</groupId>
            <artifactId>elasticsearch</artifactId>
            <scope>test</scope>
        </dependency>
        <dependency>
            <groupId>org.testcontainers</groupId>
            <artifactId>junit-jupiter</artifactId>
            <scope>test</scope>
        </dependency>


        <!--
        For some reason JavaDoc crashed during site generation unless we have this dependency
        -->
        <dependency>
            <groupId>jakarta.interceptor</groupId>
            <artifactId>jakarta.interceptor-api</artifactId>
            <scope>provided</scope>
        </dependency>

        <dependency>
            <groupId>ca.uhn.hapi.fhir</groupId>
            <artifactId>hapi-fhir-test-utilities</artifactId>
            <version>${project.version}</version>
            <scope>test</scope>
            <exclusions>
                <exclusion>
                    <groupId>org.eclipse.jetty.ee10</groupId>
                    <artifactId>*</artifactId>
                </exclusion>
                <exclusion>
                    <groupId>org.eclipse.jetty</groupId>
                    <artifactId>*</artifactId>
                </exclusion>
            </exclusions>
        </dependency>

        <dependency>
            <groupId>org.awaitility</groupId>
            <artifactId>awaitility</artifactId>
            <version>4.2.0</version>
            <scope>test</scope>
        </dependency>

        <dependency>
            <groupId>org.springframework.boot</groupId>
            <artifactId>spring-boot-autoconfigure</artifactId>
            <version>${spring_boot_version}</version>
        </dependency>

        <dependency>
            <groupId>org.springframework.boot</groupId>
            <artifactId>spring-boot-starter-actuator</artifactId>
            <version>${spring_boot_version}</version>
        </dependency>

        <!-- https://mvnrepository.com/artifact/io.micrometer/micrometer-core -->
        <dependency>
            <groupId>io.micrometer</groupId>
            <artifactId>micrometer-core</artifactId>
            <version>1.11.3</version>
        </dependency>

        <!-- https://mvnrepository.com/artifact/io.micrometer/micrometer-registry-prometheus -->
        <dependency>
            <groupId>io.micrometer</groupId>
            <artifactId>micrometer-registry-prometheus</artifactId>
            <version>1.11.3</version>
        </dependency>

        <dependency>
            <groupId>com.zaxxer</groupId>
            <artifactId>HikariCP</artifactId>
            <version>5.0.1</version>
        </dependency>


        <dependency>
            <groupId>org.junit.jupiter</groupId>
            <artifactId>junit-jupiter-api</artifactId>
            <scope>test</scope>
        </dependency>
        <dependency>
            <groupId>org.junit.jupiter</groupId>
            <artifactId>junit-jupiter-engine</artifactId>
            <scope>test</scope>
        </dependency>

        <dependency>
            <groupId>org.springframework.boot</groupId>
            <artifactId>spring-boot-starter-test</artifactId>
            <version>${spring_boot_version}</version>
            <scope>test</scope>
        </dependency>

    </dependencies>

    <build>

        <pluginManagement>
            <plugins>
                <plugin>
                    <groupId>org.apache.maven.plugins</groupId>
                    <artifactId>maven-dependency-plugin</artifactId>
                    <version>3.6.0</version>
                </plugin>
                <plugin>
                    <groupId>org.apache.maven.plugins</groupId>
                    <artifactId>maven-surefire-plugin</artifactId>
                    <version>3.1.2</version>
                </plugin>
            </plugins>
        </pluginManagement>

        <!-- Tells Maven to name the generated WAR file as ROOT.war -->
        <finalName>ROOT</finalName>

        <plugins>
            <plugin>
                <groupId>org.springframework.boot</groupId>
                <artifactId>spring-boot-maven-plugin</artifactId>
                <executions>
                    <execution>
                        <goals>
                            <goal>repackage</goal>
                        </goals>
                        <configuration>
                            <mainClass>ca.uhn.fhir.jpa.starter.Application</mainClass>
                        </configuration>
                    </execution>
                </executions>
            </plugin>

            <!-- Tell Maven which Java source version you want to use -->
            <plugin>
                <groupId>org.apache.maven.plugins</groupId>
                <artifactId>maven-compiler-plugin</artifactId>
                <version>3.11.0</version>
                <configuration>
                    <release>11</release>
                </configuration>
            </plugin>

            <!-- The configuration here tells the WAR plugin to include the FHIR Tester overlay. You can omit it if you are not using that feature. -->
            <plugin>
                <groupId>org.apache.maven.plugins</groupId>
                <artifactId>maven-war-plugin</artifactId>
                <configuration>
                    <archive>
                        <manifestEntries>
                            <Build-Time>${maven.build.timestamp}</Build-Time>
                        </manifestEntries>
                    </archive>
                    <attachClasses>true</attachClasses>
                    <overlays>
                        <overlay>
                            <groupId>ca.uhn.hapi.fhir</groupId>
                            <artifactId>hapi-fhir-testpage-overlay</artifactId>
                        </overlay>
                    </overlays>
                    <failOnMissingWebXml>false</failOnMissingWebXml>
                </configuration>
            </plugin>

            <!-- This is to run the integration tests -->
            <plugin>
                <groupId>org.apache.maven.plugins</groupId>
                <artifactId>maven-failsafe-plugin</artifactId>
                <configuration>
                    <redirectTestOutputToFile>true</redirectTestOutputToFile>
                </configuration>
                <executions>
                    <execution>
                        <goals>
                            <goal>integration-test</goal>
                            <goal>verify</goal>
                        </goals>
                    </execution>
                </executions>
            </plugin>

            <plugin>
                <groupId>org.basepom.maven</groupId>
                <artifactId>duplicate-finder-maven-plugin</artifactId>
                <executions>
                    <execution>
                        <id>default</id>
                        <phase>verify</phase>
                        <goals>
                            <goal>check</goal>
                        </goals>
                        <inherited>true</inherited>
                    </execution>
                </executions>
                <configuration>
                    <failBuildInCaseOfConflict>false</failBuildInCaseOfConflict>
                    <checkTestClasspath>false</checkTestClasspath>
                    <!--
                    <printEqualFiles>false</printEqualFiles>
                    <failBuildInCaseOfDifferentContentConflict>true</failBuildInCaseOfDifferentContentConflict>
                    <failBuildInCaseOfEqualContentConflict>true</failBuildInCaseOfEqualContentConflict>
                    <failBuildInCaseOfConflict>true</failBuildInCaseOfConflict>
                    <checkCompileClasspath>true</checkCompileClasspath>
                    <checkRuntimeClasspath>false</checkRuntimeClasspath>
                    <skip>false</skip>
                    <quiet>false</quiet>
                    <preferLocal>true</preferLocal>
                    <useResultFile>true</useResultFile>
                    <resultFileMinClasspathCount>2</resultFileMinClasspathCount>
                    <resultFile>${project.build.directory}/duplicate-finder-result.xml</resultFile>
                    -->
                    <!--
                    <ignoredDependencies>
                        <dependency>
                            <groupId>javax.el</groupId>
                            <artifactId>javax.el-api</artifactId>
                        </dependency>
                        <dependency>
                            <groupId>javax.mail</groupId>
                            <artifactId>javax.mail-api</artifactId>
                        </dependency>
                        <dependency>
                            <groupId>javax.activation</groupId>
                            <artifactId>javax.activation-api</artifactId>
                        </dependency>
                        <dependency>
                            <groupId>com.helger</groupId>
                            <artifactId>ph-schematron</artifactId>
                        </dependency>
                        <dependency>
                            <groupId>commons-logging</groupId>
                            <artifactId>commons-logging</artifactId>
                        </dependency>
                        <dependency>
                            <groupId>org.jscience</groupId>
                            <artifactId>jscience</artifactId>
                        </dependency>
                        <dependency>
                            <groupId>org.springframework</groupId>
                            <artifactId>spring-jcl</artifactId>
                        </dependency>
                        <dependency>
                            <groupId>org.springframework</groupId>
                            <artifactId>spring-jcl</artifactId>
                        </dependency>
                        <dependency>
                            <groupId>com.google.code.findbugs</groupId>
                            <artifactId>annotations</artifactId>
                        </dependency>
                        <dependency>
                            <groupId>org.apache.derby</groupId>
                            <artifactId>derbyclient</artifactId>
                        </dependency>
                        <dependency>
                            <groupId>org.apache.derby</groupId>
                            <artifactId>derbynet</artifactId>
                        </dependency>
                        <dependency>
                            <groupId>org.apache.derby</groupId>
                            <artifactId>derbyclient</artifactId>
                        </dependency>
                        <dependency>
                            <groupId>org.checkerframework</groupId>
                            <artifactId>checker-compat-qual</artifactId>
                        </dependency>
                    </ignoredDependencies>
                    -->
                    <ignoredResourcePatterns>
                        <ignoredResourcePattern>.*\.txt$</ignoredResourcePattern>
                        <ignoredResourcePattern>.*\.html$</ignoredResourcePattern>
                        <ignoredResourcePattern>config/favicon.ico</ignoredResourcePattern>
                    </ignoredResourcePatterns>
                </configuration>
            </plugin>
        </plugins>
    </build>

    <profiles>
        <!-- Package the war for your preference. Use the boot profile if you prefer a single jar/war
        that can be started with and embedded application server. Default is jetty as it is assumed
        that the main users of this project already have an app server.
        Different profiles are needed as packing it for spring boot, makes the resulting war undeployable
        due to a class shading issue between tomcat and jetty.
        (the error is 'java.util.ServiceConfigurationError: org.apache.juli.logging.Log: org.eclipse.jetty.apache.jsp.JuliLog not a subtype')

         -->

        <!-- example of how to start the server using spring boot-->
        <!-- mvn clean package spring-boot:repackage -Pboot && java -jar target/ROOT.war -->

        <!-- Use the boot profile for development and debugging options when using your IDE -->
        <profile>
            <id>boot</id>
            <activation>
                <activeByDefault>true</activeByDefault>
            </activation>
            <dependencies>
                <dependency>
                    <groupId>org.springframework.boot</groupId>
                    <artifactId>spring-boot-starter-web</artifactId>
                    <version>${spring_boot_version}</version>
                    <exclusions>
                        <exclusion>
                            <groupId>org.springframework.boot</groupId>
                            <artifactId>spring-boot-starter-tomcat</artifactId>
                        </exclusion>
                    </exclusions>
                </dependency>
            </dependencies>
        </profile>
        <!-- examples of how to start the server using the default profile-->
        <!-- mvn clean package jetty:run -->
        <!-- java -jar jetty-runner.jar target/hapi-fhir-jpaserver.war -->
        <profile>
            <id>jetty</id>
            <dependencies>
                <dependency>
                    <groupId>org.springframework.boot</groupId>
                    <artifactId>spring-boot-starter-web</artifactId>
                    <version>${spring_boot_version}</version>
                    <exclusions>
                        <exclusion>
                            <groupId>org.springframework.boot</groupId>
                            <artifactId>spring-boot-starter-tomcat</artifactId>
                        </exclusion>
                    </exclusions>
                </dependency>
            </dependencies>
        </profile>
        <profile>
            <id>ossrh-repo</id>
            <activation>
                <activeByDefault>false</activeByDefault>
                <property>
                    <name>deployToSonatype</name>
                </property>
            </activation>
            <distributionManagement>
                <snapshotRepository>
                    <id>ossrh</id>
                    <url>https://oss.sonatype.org/content/repositories/snapshots</url>
                </snapshotRepository>
                <repository>
                    <id>ossrh</id>
                    <url>https://oss.sonatype.org/service/local/staging/deploy/maven2/</url>
                </repository>
            </distributionManagement>
            <build>
                <plugins>
                    <plugin>
                        <groupId>org.sonatype.plugins</groupId>
                        <artifactId>nexus-staging-maven-plugin</artifactId>
                        <version>1.6.13</version>
                        <extensions>true</extensions>
                        <configuration>
                            <serverId>ossrh</serverId>
                            <nexusUrl>https://oss.sonatype.org/</nexusUrl>
                            <autoReleaseAfterClose>true</autoReleaseAfterClose>
                        </configuration>
                    </plugin>
                    <plugin>
                        <groupId>org.apache.maven.plugins</groupId>
                        <artifactId>maven-gpg-plugin</artifactId>
                        <version>1.6</version>
                        <executions>
                            <execution>
                                <id>sign-artifacts</id>
                                <phase>verify</phase>
                                <goals>
                                    <goal>sign</goal>
                                </goals>
                                <configuration>
                                    <keyname>${gpg.keyname}</keyname>
                                    <passphraseServerId>${gpg.keyname}</passphraseServerId>
                                    <gpgArguments>
                                        <arg>--pinentry-mode</arg>
                                        <arg>loopback</arg>
                                    </gpgArguments>
                                </configuration>
                            </execution>
                        </executions>
                    </plugin>
                </plugins>
            </build>
        </profile>
    </profiles>
</project><|MERGE_RESOLUTION|>--- conflicted
+++ resolved
@@ -22,10 +22,6 @@
 
     <properties>
         <java.version>11</java.version>
-<<<<<<< HEAD
-        <jetty_11_version>11.0.18</jetty_11_version>
-=======
->>>>>>> 55e06699
     </properties>
 
     <prerequisites>
@@ -251,62 +247,26 @@
         <dependency>
             <groupId>co.elastic.clients</groupId>
             <artifactId>elasticsearch-java</artifactId>
-<<<<<<< HEAD
-=======
             <scope>test</scope>
         </dependency>
 
         <dependency>
             <groupId>org.eclipse.jetty</groupId>
             <artifactId>jetty-http</artifactId>
->>>>>>> 55e06699
-            <scope>test</scope>
-        </dependency>
-
-        <dependency>
-            <groupId>org.eclipse.jetty</groupId>
-<<<<<<< HEAD
-            <artifactId>jetty-servlets</artifactId>
-            <version>${jetty_11_version}</version>
-=======
-            <artifactId>jetty-io</artifactId>
->>>>>>> 55e06699
-            <scope>test</scope>
-        </dependency>
-        <dependency>
-            <groupId>org.eclipse.jetty</groupId>
-<<<<<<< HEAD
-            <artifactId>jetty-servlet</artifactId>
-            <version>${jetty_11_version}</version>
-=======
-            <artifactId>jetty-security</artifactId>
->>>>>>> 55e06699
-            <scope>test</scope>
-        </dependency>
-        <dependency>
-            <groupId>org.eclipse.jetty</groupId>
-<<<<<<< HEAD
-            <artifactId>jetty-http</artifactId>
-            <version>${jetty_11_version}</version>
             <scope>test</scope>
         </dependency>
         <dependency>
             <groupId>org.eclipse.jetty</groupId>
             <artifactId>jetty-io</artifactId>
-            <version>${jetty_11_version}</version>
             <scope>test</scope>
         </dependency>
         <dependency>
             <groupId>org.eclipse.jetty</groupId>
             <artifactId>jetty-security</artifactId>
-            <version>${jetty_11_version}</version>
             <scope>test</scope>
         </dependency>
         <dependency>
             <groupId>org.eclipse.jetty</groupId>
-            <artifactId>jetty-xml</artifactId>
-            <version>${jetty_11_version}</version>
-=======
             <artifactId>jetty-xml</artifactId>
             <scope>test</scope>
         </dependency>
@@ -334,60 +294,28 @@
             <groupId>org.eclipse.jetty.ee10.websocket</groupId>
             <artifactId>jetty-ee10-websocket-jetty-server</artifactId>
             <version>${jetty_version}</version>
->>>>>>> 55e06699
             <scope>test</scope>
         </dependency>
         <dependency>
             <groupId>org.eclipse.jetty.websocket</groupId>
-<<<<<<< HEAD
-            <artifactId>websocket-jetty-server</artifactId>
-            <version>${jetty_11_version}</version>
-            <scope>test</scope>
-        </dependency>
-        <dependency>
-            <groupId>org.eclipse.jetty.websocket</groupId>
-            <artifactId>websocket-jetty-api</artifactId>
-            <version>${jetty_11_version}</version>
-            <scope>test</scope>
-        </dependency>
-        <dependency>
-            <groupId>org.eclipse.jetty.websocket</groupId>
-            <artifactId>websocket-jetty-client</artifactId>
-            <version>${jetty_11_version}</version>
-            <scope>test</scope>
-        </dependency>
-        <dependency>
-            <groupId>org.eclipse.jetty.websocket</groupId>
-            <artifactId>websocket-core-client</artifactId>
-            <version>${jetty_11_version}</version>
-=======
             <artifactId>jetty-websocket-jetty-server</artifactId>
->>>>>>> 55e06699
             <scope>test</scope>
         </dependency>
         <dependency>
             <groupId>org.eclipse.jetty</groupId>
             <artifactId>jetty-server</artifactId>
-            <version>${jetty_11_version}</version>
             <scope>test</scope>
         </dependency>
         <dependency>
             <groupId>org.eclipse.jetty</groupId>
             <artifactId>jetty-util</artifactId>
-            <version>${jetty_11_version}</version>
-            <scope>test</scope>
-        </dependency>
-
-        <dependency>
-<<<<<<< HEAD
-            <groupId>org.eclipse.jetty</groupId>
-            <artifactId>jetty-webapp</artifactId>
-            <version>${jetty_11_version}</version>
-=======
+            <scope>test</scope>
+        </dependency>
+
+        <dependency>
             <groupId>ca.uhn.hapi.fhir</groupId>
             <artifactId>hapi-fhir-jpaserver-test-utilities</artifactId>
             <version>${project.version}</version>
->>>>>>> 55e06699
             <scope>test</scope>
             <exclusions>
                 <exclusion>
@@ -397,22 +325,6 @@
             </exclusions>
         </dependency>
 
-<<<<<<< HEAD
-        <dependency>
-            <groupId>ca.uhn.hapi.fhir</groupId>
-            <artifactId>hapi-fhir-jpaserver-test-utilities</artifactId>
-            <version>${project.version}</version>
-            <scope>test</scope>
-            <exclusions>
-                <exclusion>
-                    <groupId>com.sun.xml.bind</groupId>
-                    <artifactId>jaxb-impl</artifactId>
-                </exclusion>
-            </exclusions>
-        </dependency>
-
-=======
->>>>>>> 55e06699
         <dependency>
             <groupId>org.testcontainers</groupId>
             <artifactId>testcontainers</artifactId>
